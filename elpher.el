;;; elpher.el --- A friendly gopher and gemini client  -*- lexical-binding: t -*-

;; Copyright (C) 2021 Jens Östlund <jostlund@gmail.com>
;; Copyright (C) 2021 F. Jason Park <jp@neverwas.me>
;; Copyright (C) 2021 Christopher Brannon <chris@the-brannons.com>
;; Copyright (C) 2021 Omar Polo <op@omarpolo.com>
;; Copyright (C) 2021 Noodles! <nnoodle@chiru.no>
;; Copyright (C) 2021 Abhiseck Paira <abhiseckpaira@disroot.org>
;; Copyright (C) 2020-2021 Alex Schroeder <alex@gnu.org>
;; Copyright (C) 2020 Zhiwei Chen <chenzhiwei03@kuaishou.com>
;; Copyright (C) 2020 condy0919 <condy0919@gmail.com>
;; Copyright (C) 2020 Alexis <flexibeast@gmail.com>
;; Copyright (C) 2020 Étienne Deparis <etienne@depar.is>
;; Copyright (C) 2020 Simon Nicolussi <sinic@sinic.name>
;; Copyright (C) 2020 Michel Alexandre Salim <michel@michel-slm.name>
;; Copyright (C) 2020 Koushk Roy <kroy@twilio.com>
;; Copyright (C) 2020 Vee <vee@vnsf.xyz>
;; Copyright (C) 2020 Simon South <simon@simonsouth.net>
;; Copyright (C) 2019-2021 Tim Vaughan <plugd@thelambdalab.xyz>

;; Author: Tim Vaughan <plugd@thelambdalab.xyz>
;; Created: 11 April 2019
;; Version: 3.2.2
;; Keywords: comm gopher
;; Homepage: https://thelambdalab.xyz/elpher
;; Package-Requires: ((emacs "27.1"))

;; This file is not part of GNU Emacs.

;; This program is free software: you can redistribute it and/or modify
;; it under the terms of the GNU General Public License as published by
;; the Free Software Foundation, either version 3 of the License, or
;; (at your option) any later version.

;; This program is distributed in the hope that it will be useful,
;; but WITHOUT ANY WARRANTY; without even the implied warranty of
;; MERCHANTABILITY or FITNESS FOR A PARTICULAR PURPOSE.  See the
;; GNU General Public License for more details.

;; You should have received a copy of the GNU General Public License
;; along with this file.  If not, see <http://www.gnu.org/licenses/>.

;;; Commentary:

;; Elpher aims to provide a practical and friendly gopher and gemini
;; client for GNU Emacs.  It supports:

;; - intuitive keyboard and mouse-driven browsing,
;; - out-of-the-box compatibility with evil-mode,
;; - clickable web and gopher links *in plain text*,
;; - caching of visited sites,
;; - pleasant and configurable colouring of Gopher directories,
;; - direct visualisation of image files,
;; - gopher connections using TLS encryption,
;; - the fledgling Gemini protocol,
;; - the greybeard Finger protocol.

;; To launch Elpher, simply use 'M-x elpher'.  This will open a start
;; page containing information on key bindings and suggested starting
;; points for your gopher exploration.

;; Full instructions can be found in the Elpher info manual.

;; Elpher is under active development.  Any suggestions for
;; improvements are welcome, and can be made on the official project
;; page, gopher://thelambdalab.xyz/1/projects/elpher, or via the
;; project mailing list at https://lists.sr.ht/~michel-slm/elpher.

;;; Code:

(provide 'elpher)

;;; Dependencies
;;

(require 'seq)
(require 'shr)
(require 'url-util)
(require 'subr-x)
(require 'nsm)
(require 'gnutls)
(require 'socks)
(require 'bookmark)

;;; Global constants
;;

(defconst elpher-version "3.2.2"
  "Current version of elpher.")

(defconst elpher-margin-width 6
  "Width of left-hand margin used when rendering indicies.")

(defconst elpher-type-map
  '(((gopher ?0) elpher-get-gopher-page elpher-render-text "txt" elpher-text)
    ((gopher ?1) elpher-get-gopher-page elpher-render-index "/" elpher-index)
    ((gopher ?4) elpher-get-gopher-page elpher-render-download "bin" elpher-binary)
    ((gopher ?5) elpher-get-gopher-page elpher-render-download "bin" elpher-binary)
    ((gopher ?7) elpher-get-gopher-query-page elpher-render-index "?" elpher-search)
    ((gopher ?9) elpher-get-gopher-page elpher-render-download "bin" elpher-binary)
    ((gopher ?g) elpher-get-gopher-page elpher-render-image "img" elpher-image)
    ((gopher ?p) elpher-get-gopher-page elpher-render-image "img" elpher-image)
    ((gopher ?I) elpher-get-gopher-page elpher-render-image "img" elpher-image)
    ((gopher ?d) elpher-get-gopher-page elpher-render-download "doc" elpher-binary)
    ((gopher ?P) elpher-get-gopher-page elpher-render-download "doc" elpher-binary)
    ((gopher ?s) elpher-get-gopher-page elpher-render-download "snd" elpher-binary)
    ((gopher ?h) elpher-get-gopher-page elpher-render-html "htm" elpher-html)
    (gemini elpher-get-gemini-page elpher-render-gemini "gem" elpher-gemini)
    (finger elpher-get-finger-page elpher-render-text "txt" elpher-text)
    (telnet elpher-get-telnet-page nil "tel" elpher-telnet)
    (other-url elpher-get-other-url-page nil "url" elpher-other-url)
    (file elpher-get-file-page nil "~" elpher-gemini)
    ((about welcome) elpher-get-welcome-page nil "E" elpher-index)
    ((about bookmarks) elpher-get-bookmarks-page nil "E" elpher-index)
    ((about history) elpher-get-history-page nil "E" elpher-index)
    ((about visited-pages) elpher-get-visited-pages-page nil "E" elpher-index))
  "Association list from types to getters, renderers, margin codes and index faces.")


;;; Declarations to avoid compiler warnings.
;;

(eval-when-compile
  (declare-function ansi-color-filter-apply "ansi-color")
  (declare-function ansi-color-apply "ansi-color")
  (declare-function bookmark-store "bookmark")
  (declare-function org-link-store-props "ol")
  (declare-function org-link-set-parameters "ol")
  (defvar ansi-color-context)
  (defvar bookmark-make-record-function)
  (defvar mu4e~view-beginning-of-url-regexp)
  (defvar eww-use-browse-url)
  (defvar thing-at-point-uri-schemes)
  (defvar xterm-color-preserve-properties))


;;; Customization group
;;

(defgroup elpher nil
  "A gopher and gemini client."
  :group 'applications)

;; General appearance and customizations

(defcustom elpher-open-urls-with-eww nil
  "If non-nil, open URL selectors using eww.
Otherwise, use the system browser via the `browse-url' function."
  :type '(boolean))

(defcustom elpher-use-header t
  "If non-nil, display current page information in buffer header."
  :type '(boolean))

(defcustom elpher-auto-disengage-TLS nil
  "If non-nil, automatically disengage TLS following an unsuccessful connection.
While enabling this may seem convenient, it is also potentially
dangerous as it allows switching from an encrypted channel back to
plain text without user input."
  :type '(boolean))

(defcustom elpher-connection-timeout 5
  "Specifies the number of seconds to wait for a network connection to time out."
  :type '(integer))

(defcustom elpher-filter-ansi-from-text nil
  "If non-nil, filter ANSI escape sequences from text.
The default behaviour is to use the ansi-color package to interpret these
sequences."
  :type '(boolean))

(defcustom elpher-certificate-directory
  (file-name-as-directory (locate-user-emacs-file "elpher-certificates"))
  "Specify the name of the directory where client certificates will be stored.
These certificates may be used for establishing authenticated TLS connections."
  :type '(directory))

(defcustom elpher-openssl-command "openssl"
  "The command used to launch openssl when generating TLS client certificates."
  :type '(file))

(defcustom elpher-default-url-type "gopher"
  "Default URL type (i.e. scheme) to assume if not explicitly given."
  :type '(choice (const "gopher")
                 (const "gemini")))

(defcustom elpher-gemini-TLS-cert-checks nil
  "If non-nil, verify gemini server TLS certs using the default security level.
Otherwise, certificate verification is disabled.

This defaults to off because it is standard practice for Gemini servers
to use self-signed certificates, meaning that most servers provide what
EMACS considers to be an invalid certificate."
  :type '(boolean))

(defcustom elpher-gemini-max-fill-width 80
  "Specify the maximum default width (in columns) of text/gemini documents.
The actual width used is the minimum of this value and the window width at
the time when the text is rendered."
  :type '(integer))

(defcustom elpher-gemini-link-string "→ "
  "Specify the string used to indicate links when rendering gemini maps.
May be empty."
  :type '(string))

(defcustom elpher-gemini-bullet-string "•"
  "Specify the string used for bullets when rendering gemini maps."
  :type '(string))

(defcustom elpher-ipv4-always nil
  "If non-nil, elpher will always use IPv4 to establish network connections.
This can be useful when browsing from a computer that supports IPv6, because
some servers which do not support IPv6 can take a long time to time-out."
  :type '(boolean))

(defcustom elpher-socks-always nil
  "If non-nil, elpher will establish network connections over a SOCKS proxy.
Otherwise, the SOCKS proxy is only used for connections to onion services."
  :type '(boolean))

(defcustom elpher-use-emacs-bookmark-menu nil
  "If non-nil, elpher will only use the native Emacs bookmark menu.
Otherwise, \\[elpher-show-bookmarks] will visit a special elpher bookmark
page within which all of the standard elpher keybindings are active."
  :type '(boolean))

(defcustom elpher-start-page-url "about:welcome"
  "Specify the page displayed initially by elpher.
The default welcome screen is \"about:welcome\", while the bookmarks list
is \"about:bookmarks\".  You can also specify local files via \"file:\".

Beware that using \"about:bookmarks\" as a start page in combination with
the `elpher-use-bookmark-menu' variable set to non-nil will prevent the
Emacs bookmark menu being accessible via \\[elpher-show-bookmarks] from
the start page."
  :type '(string))

;; Face customizations

(defgroup elpher-faces nil
  "Elpher face customizations."
  :group 'elpher)

(defface elpher-index
  '((t :inherit font-lock-keyword-face))
  "Face used for directory type directory records.")

(defface elpher-text
  '((t :inherit bold))
  "Face used for text type directory records.")

(defface elpher-info
  '((t :inherit default))
  "Face used for info type directory records.")

(defface elpher-image
  '((t :inherit font-lock-string-face))
  "Face used for image type directory records.")

(defface elpher-search
  '((t :inherit warning))
  "Face used for search type directory records.")

(defface elpher-html
  '((t :inherit font-lock-comment-face))
  "Face used for html type directory records.")

(defface elpher-gemini
  '((t :inherit font-lock-constant-face))
  "Face used for Gemini type directory records.")

(defface elpher-other-url
  '((t :inherit font-lock-comment-face))
  "Face used for other URL type links records.")

(defface elpher-telnet
  '((t :inherit font-lock-function-name-face))
  "Face used for telnet type directory records.")

(defface elpher-binary
  '((t :inherit font-lock-doc-face))
  "Face used for binary type directory records.")

(defface elpher-unknown
  '((t :inherit error))
  "Face used for directory records with unknown/unsupported types.")

(defface elpher-margin-key
  '((t :inherit bold))
  "Face used for directory margin key.")

(defface elpher-margin-brackets
  '((t :inherit shadow))
  "Face used for brackets around directory margin key.")

(defface elpher-gemini-heading1
  '((t :inherit bold :height 1.8))
  "Face used for gemini heading level 1.")

(defface elpher-gemini-heading2
  '((t :inherit bold :height 1.5))
  "Face used for gemini heading level 2.")

(defface elpher-gemini-heading3
  '((t :inherit bold :height 1.2))
  "Face used for gemini heading level 3.")

(defface elpher-gemini-preformatted
  '((t :inherit fixed-pitch))
  "Face used for pre-formatted gemini text blocks.")

(defface elpher-gemini-quoted
  '((t :inherit font-lock-doc-face))
  "Face used for gemini quoted texts.")

;;; Model
;;

;; Address

;; An elpher "address" object is either a url object or a symbol.
;; Addresses with the "about" type, corresponding to pages generated
;; dynamically for and by elpher.  All others represent pages which
;; rely on content retrieved over the network.

(defun elpher-address-from-url (url-string &optional default-scheme)
  "Create a ADDRESS object corresponding to the given URL-STRING.
If DEFAULT-SCHEME is non-nil, this sets the scheme of the URL when one
is not explicitly given."
  (let ((data (match-data))) ; Prevent parsing clobbering match data
    (unwind-protect
        (let ((url (url-generic-parse-url url-string)))
          (unless (and (not (url-fullness url)) (url-type url))
            (unless (url-type url)
              (setf (url-type url) default-scheme))
            (unless (url-host url)
              (let ((p (split-string (url-filename url) "/" nil nil)))
                (setf (url-host url) (car p))
                (setf (url-filename url)
                      (if (cdr p)
                          (concat "/" (mapconcat #'identity (cdr p) "/"))
                        ""))))
            (when (not (string-empty-p (url-host url)))
              (setf (url-fullness url) t)
              (setf (url-host url) (puny-encode-domain (url-host url))))
            (when (or (equal "gopher" (url-type url))
                      (equal "gophers" (url-type url)))
              ;; Gopher defaults
              (when (or (equal (url-filename url) "")
                        (equal (url-filename url) "/"))
                (setf (url-filename url) "/1")))
            (when (equal "gemini" (url-type url))
              ;; Gemini defaults
              (if (equal (url-filename url) "")
                  (setf (url-filename url) "/"))))
          (elpher-remove-redundant-ports url))
      (set-match-data data))))

(defun elpher-remove-redundant-ports (address)
  "Remove redundant port specifiers from ADDRESS.
Here 'redundant' means that the specified port matches the default
for that protocol, eg 70 for gopher."
  (if (and (not (elpher-address-about-p address))
           (eq (url-portspec address) ; (url-port) is too slow!
               (pcase (url-type address)
                 ("gemini" 1965)
                 ((or "gopher" "gophers") 70)
                 ("finger" 79)
                 (_ -1))))
      (setf (url-portspec address) nil))
  address)

(defun elpher-make-gopher-address (type selector host port &optional tls)
  "Create an ADDRESS object using gopher directory record attributes.
The basic attributes include: TYPE, SELECTOR, HOST and PORT.
If the optional attribute TLS is non-nil, the address will be marked as
requiring gopher-over-TLS."
  (cond
   ((equal type ?i) nil)
   ((and (equal type ?h)
         (string-prefix-p "URL:" selector))
    (elpher-address-from-url (elt (split-string selector "URL:") 1)))
   ((equal type ?8)
    (elpher-address-from-url
     (concat "telnet"
             "://" host
             ":" (number-to-string port))))
   (t
    (elpher-address-from-url
     (concat "gopher" (if tls "s" "")
             "://" host
             ":" (number-to-string port)
             "/" (string type)
             selector)))))

(defun elpher-make-about-address (type)
  "Create an ADDRESS object corresponding to the given about address TYPE."
  (elpher-address-from-url (concat "about:" (symbol-name type))))

(defun elpher-address-to-url (address)
  "Get string representation of ADDRESS."
  (url-encode-url (url-recreate-url address)))

(defun elpher-address-type (address)
  "Retrieve type of ADDRESS object.
This is used to determine how to retrieve and render the document the
address refers to, via the table `elpher-type-map'."
  (pcase (url-type address)
    ("about"
     (list 'about (intern (url-filename address))))
    ((or "gopher" "gophers")
     (list 'gopher
           (if (member (url-filename address) '("" "/"))
               ?1
             (string-to-char (substring (url-filename address) 1)))))
    ("gemini" 'gemini)
    ("telnet" 'telnet)
    ("finger" 'finger)
    ("file" 'file)
    (_ 'other-url)))

(defun elpher-address-about-p (address)
  "Return non-nil if ADDRESS is an  about address."
  (pcase (elpher-address-type address) (`(about ,_) t)))

(defun elpher-address-gopher-p (address)
  "Return non-nill if ADDRESS object is a gopher address."
  (pcase (elpher-address-type address) (`(gopher ,_) t)))

(defun elpher-address-protocol (address)
  "Retrieve the transport protocol for ADDRESS."
  (url-type address))

(defun elpher-address-filename (address)
  "Retrieve the filename component of ADDRESS.
For gopher addresses this is a combination of the selector type and selector."
  (url-unhex-string (url-filename address)))

(defun elpher-address-host (address)
  "Retrieve host from ADDRESS object."
  (url-host address))

(defun elpher-address-user (address)
  "Retrieve user from ADDRESS object."
  (url-user address))

(defun elpher-address-port (address)
  "Retrieve port from ADDRESS object.
If no address is defined, returns 0.  (This is for compatibility with the URL library.)"
  (url-port address))

(defun elpher-gopher-address-selector (address)
  "Retrieve gopher selector from ADDRESS object."
  (if (member (url-filename address) '("" "/"))
      ""
    (url-unhex-string (substring (url-filename address) 2))))


;; Cache

(defvar elpher-content-cache (make-hash-table :test 'equal))
(defvar elpher-pos-cache (make-hash-table :test 'equal))

(defun elpher-get-cached-content (address)
  "Retrieve the cached content for ADDRESS, or nil if none exists."
  (gethash address elpher-content-cache))

(defun elpher-cache-content (address content)
  "Set the content cache for ADDRESS to CONTENT."
  (puthash address content elpher-content-cache))

(defun elpher-get-cached-pos (address)
  "Retrieve the cached cursor position for ADDRESS, or nil if none exists."
  (gethash address elpher-pos-cache))

(defun elpher-cache-pos (address pos)
  "Set the cursor position cache for ADDRESS to POS."
  (puthash address pos elpher-pos-cache))


;; Page

(defun elpher-make-page (display-string address)
  "Create a page with DISPLAY-STRING and ADDRESS."
  (list display-string address))

(defun elpher-make-start-page ()
  "Create the start page."
  (elpher-make-page "Start Page"
                    (elpher-address-from-url elpher-start-page-url)))

(defun elpher-page-display-string (page)
  "Retrieve the display string corresponding to PAGE."
  (elt page 0))

(defun elpher-page-address (page)
  "Retrieve the address corresponding to PAGE."
  (elt page 1))

(defun elpher-page-set-address (page new-address)
  "Set the address corresponding to PAGE to NEW-ADDRESS."
  (setcar (cdr page) new-address))

(defun elpher-page-from-url (url &optional default-scheme)
  "Create a page with address and display string defined by URL.
The URL is unhexed prior to its use as a display string to improve
readability.

If DEFAULT-SCHEME is non-nil, this scheme is applied to the URL
in the instance that URL itself doesn't specify one."
  (let ((address (elpher-address-from-url url default-scheme)))
    (elpher-make-page (elpher-address-to-iri address) address)))

(defun elpher-address-to-iri (address)
  "Return an IRI for ADDRESS.
Decode percent-escapes and handle punycode in the domain name.
Drop the password, if any."
  (let ((data (match-data)) ; Prevent parsing clobbering match data
        (host (url-host address))
        (pass (url-password address)))
    (unwind-protect
        (let* ((host (url-host address))
               (pass (url-password address)))
          (when host
            (setf (url-host address) (puny-decode-domain host)))
          (when pass				 ; RFC 3986 says we should not render
            (setf (url-password address) nil)) ; the password as clear text
          (elpher-decode (url-unhex-string (url-recreate-url address))))
      (setf (url-host address) host)
      (setf (url-password address) pass)
      (set-match-data data))))

(defvar elpher-current-page nil
  "The current page for this Elpher buffer.")

(defvar elpher-history nil
  "The local history stack for this Elpher buffer.
This variable is used by `elpher-back' and
`elpher-show-history'.")

(defvar elpher-visited-pages nil
  "The global history for all Elpher buffers.
This variable is used by `elpher-show-visited-pages'.")

(defun elpher-visit-page (page &optional renderer no-history)
  "Visit PAGE using its own renderer or RENDERER, if non-nil.
Additionally, push PAGE onto the history stack and the list of
previously-visited pages,unless NO-HISTORY is non-nil."
  (elpher-save-pos)
  (elpher-process-cleanup)
  (unless no-history
    (unless (or (not elpher-current-page)
                 (equal (elpher-page-address elpher-current-page)
                        (elpher-page-address page)))
      (push elpher-current-page elpher-history)
      (unless (or (elpher-address-about-p (elpher-page-address page))
                  (and elpher-visited-pages
                       (equal page (car elpher-visited-pages))))
        (push page elpher-visited-pages))))
  (setq-local elpher-current-page page)
  (let* ((address (elpher-page-address page))
         (type (elpher-address-type address))
         (type-record (cdr (assoc type elpher-type-map))))
    (if type-record
        (funcall (car type-record)
                 (if renderer
                     renderer
                   (cadr type-record)))
      (elpher-visit-previous-page)
      (pcase type
        (`(gopher ,type-char)
         (error "Unsupported gopher selector type '%c' for '%s'"
                type-char (elpher-address-to-url address)))
        (other
         (error "Unsupported address type '%S' for '%s'"
                other (elpher-address-to-url address)))))))

(defun elpher-visit-previous-page ()
  "Visit the previous page in the history."
  (if elpher-history
      (elpher-visit-page (pop elpher-history) nil t)
    (error "No previous page")))

(defun elpher-reload-current-page ()
  "Reload the current page, discarding any existing cached content."
  (elpher-cache-content (elpher-page-address elpher-current-page) nil)
  (elpher-visit-page elpher-current-page))

(defun elpher-save-pos ()
  "Save the current position of point to the current page."
  (when elpher-current-page
    (elpher-cache-pos (elpher-page-address elpher-current-page) (point))))

(defun elpher-restore-pos ()
  "Restore the position of point to that cached in the current page."
  (let ((pos (elpher-get-cached-pos (elpher-page-address elpher-current-page))))
    (if pos
        (goto-char pos)
      (goto-char (point-min)))))

(defun elpher-get-default-url-scheme ()
  "Suggest a default URL scheme to use for visiting addresses based on the current page."
  (if elpher-current-page
      (let* ((address (elpher-page-address elpher-current-page))
             (current-type (elpher-address-type address)))
        (pcase current-type
          ((or (and 'file (guard (not elpher-history)))
               `(about ,_))
           elpher-default-url-type)
          (`(about ,_)
           elpher-default-url-type)
          (_
           (url-type address))))
      elpher-default-url-type))


;;; Buffer preparation
;;

(defvar elpher-buffer-name "*elpher*"
  "The default name of the Elpher buffer.")

(defun elpher-update-header ()
  "If `elpher-use-header' is true, display current page info in window header."
  (if (and elpher-use-header elpher-current-page)
      (let* ((display-string (elpher-page-display-string elpher-current-page))
             (sanitized-display-string (replace-regexp-in-string "%" "%%" display-string))
             (address (elpher-page-address elpher-current-page))
             (tls-string (if (and (not (elpher-address-about-p address))
                                  (member (elpher-address-protocol address)
                                          '("gophers" "gemini")))
                             " [TLS encryption]"
                           ""))
             (header (concat sanitized-display-string
                             (propertize tls-string 'face 'bold))))
        (setq header-line-format header))))

(defmacro elpher-with-clean-buffer (&rest args)
  "Evaluate ARGS with a clean *elpher* buffer as current."
  (declare (debug (body))) ;; Allow edebug to step through body
  `(with-current-buffer elpher-buffer-name
     (unless (eq major-mode 'elpher-mode)
       ;; avoid resetting buffer-local variables
       (elpher-mode))
     (let ((inhibit-read-only t)
           (ansi-color-context nil)) ;; clean ansi interpreter state
       (setq-local network-security-level
                   (default-value 'network-security-level))
       (erase-buffer)
       (elpher-update-header)
       ,@args)))

(defun elpher-buffer-message (string &optional line)
  "Replace first line in elpher buffer with STRING.
If LINE is non-nil, replace that line instead."
  (with-current-buffer elpher-buffer-name
    (let ((inhibit-read-only t))
      (goto-char (point-min))
      (if line
          (forward-line line))
      (let ((data (match-data)))
        (unwind-protect
            (progn
              (re-search-forward "^.*$")
              (replace-match string))
          (set-match-data data))))))


;;; Text Processing
;;

(defvar elpher-user-coding-system nil
  "User-specified coding system to use for decoding text responses.")

(defun elpher-decode (string)
  "Decode STRING using autodetected or user-specified coding system."
  (decode-coding-string string
                        (if elpher-user-coding-system
                            elpher-user-coding-system
                          (detect-coding-string string t))))

(defun elpher-preprocess-text-response (string)
  "Preprocess text selector response contained in STRING.
This involes decoding the character representation, and clearing
away CRs and any terminating period."
  (elpher-decode (replace-regexp-in-string "\n\\.\n$" "\n"
                                           (replace-regexp-in-string "\r" "" string))))

;;; Buttonify urls

(defconst elpher-url-regex
  "\\([a-zA-Z]+\\)://\\([a-zA-Z0-9.-]*[a-zA-Z0-9-]\\|\\[[a-zA-Z0-9:]+\\]\\)\\(:[0-9]+\\)?\\(/\\([0-9a-zA-Z_~?/@|:.%#=&-]*[0-9a-zA-Z_~?/@|#-]\\)?\\)?"
  "Regexp used to locate and buttonify URLs in text files loaded by elpher.")

(defun elpher-buttonify-urls (string)
  "Turn substrings which look like urls in STRING into clickable buttons."
  (with-temp-buffer
    (insert string)
    (goto-char (point-min))
    (while (re-search-forward elpher-url-regex nil t)
      (let ((page (elpher-page-from-url (substring-no-properties (match-string 0)))))
        (make-text-button (match-beginning 0)
                          (match-end 0)
                          'elpher-page  page
                          'action #'elpher-click-link
                          'follow-link t
                          'help-echo #'elpher--page-button-help
                          'face 'button)))
    (buffer-string)))

;;; ANSI colors or XTerm colors (application and filtering)

(or (require 'xterm-color nil t)
    (require 'ansi-color))

(defalias 'elpher-color-filter-apply
  (if (fboundp 'xterm-color-filter)
      (lambda (s)
        (let ((_xterm-color-render nil))
          (xterm-color-filter s)))
    #'ansi-color-filter-apply)
  "A function to filter out ANSI escape sequences.")

(defalias 'elpher-color-apply
  (if (fboundp 'xterm-color-filter)
      #'xterm-color-filter
    #'ansi-color-apply)
  "A function to apply ANSI escape sequences.")

;;; Processing text for display

(defun elpher-process-text-for-display (string)
  "Perform any desired processing of STRING prior to display as text.
Currently includes buttonifying URLs and processing ANSI escape codes."
  (elpher-buttonify-urls (if elpher-filter-ansi-from-text
                             (elpher-color-filter-apply string)
                           (elpher-color-apply string))))


;;; Network error reporting
;;

(defun elpher-network-error (address error)
  "Display ERROR message following unsuccessful negotiation with ADDRESS.
ERROR can be either an error object or a string."
  (elpher-with-clean-buffer
   (insert (propertize "\n---- ERROR -----\n\n" 'face 'error)
           "When attempting to retrieve " (elpher-address-to-url address) ":\n"
           (if (stringp error) error (error-message-string error)) "\n"
           (propertize "\n----------------\n\n" 'face 'error)
           "Press 'u' to return to the previous page.")))


;;; General network communication
;;

(defvar elpher-network-timer nil
  "Timer used for network connections.")

(defvar elpher-use-tls nil
  "If non-nil, use TLS to communicate with gopher servers.")

(defvar elpher-client-certificate nil
  "If non-nil, contains client certificate details to use for TLS connections.")

(defun elpher-process-cleanup ()
  "Immediately shut down any extant elpher process and timers."
  (let ((p (get-process "elpher-process")))
    (if p (delete-process p)))
  (if (timerp elpher-network-timer)
      (cancel-timer elpher-network-timer)))

(defun elpher-make-network-timer (thunk)
  "Create a timer to run the THUNK after `elpher-connection-timeout' seconds.
This is just a wraper around `run-at-time' which additionally sets the
buffer-local variable `elpher-network-timer' to allow
`elpher-process-cleanup' to also clear the timer."
  (let ((timer (run-at-time elpher-connection-timeout nil thunk)))
    (setq-local elpher-network-timer timer)
    timer))

(defun elpher-get-host-response (address default-port query-string response-processor
                                         &optional use-tls force-ipv4)
  "Generic function for retrieving data from ADDRESS.

When ADDRESS lacks a specific port, DEFAULT-PORT is used instead.
QUERY-STRING is a string sent to the host specified by ADDRESS to
illicet a response.  This response is passed as an argument to the
function RESPONSE-PROCESSOR.

If non-nil, USE-TLS specifies that the connection is to be made over
TLS.  If set to gemini, the certificate verification will be disabled
unless `elpher-gemini-TLS-cert-checks' is non-nil.

If non-nil, FORCE-IPV4 causes the network connection to be made over
ipv4 only.  (The default behaviour when this is not set depends on
the host operating system and the local network capabilities.)"
  (if (and use-tls (not (gnutls-available-p)))
      (error "Use of TLS requires Emacs to be compiled with GNU TLS support")
    (unless (< (elpher-address-port address) 65536)
      (error "Cannot establish network connection: port number > 65536"))
    (when (and (eq use-tls 'gemini) (not elpher-gemini-TLS-cert-checks))
      (setq-local network-security-level 'low)
      (setq-local gnutls-verify-error nil))
    (condition-case nil
        (let* ((kill-buffer-query-functions nil)
               (port (elpher-address-port address))
               (host (elpher-address-host address))
               (service (if (> port 0) port default-port))
               (response-string-parts nil)
               (bytes-received 0)
               (hkbytes-received 0)
               (socks (or elpher-socks-always (string-suffix-p ".onion" host)))
               (gnutls-params (list :type 'gnutls-x509pki
                                    :hostname host
                                    :keylist
                                    (elpher-get-current-keylist address)))
               (timer (elpher-make-network-timer
                                   (lambda ()
                                     (elpher-process-cleanup)
                                     (cond
                                        ; Try again with IPv4
                                      ((not (or elpher-ipv4-always force-ipv4 socks))
                                       (message "Connection timed out.  Retrying with IPv4.")
                                       (elpher-get-host-response address default-port
                                                                 query-string
                                                                 response-processor
                                                                 use-tls t))
                                      ((and use-tls
                                            (not (eq use-tls 'gemini))
                                            (or elpher-auto-disengage-TLS
                                                (y-or-n-p
                                                 "TLS connetion failed.  Disable TLS mode and retry? ")))
                                       (setq elpher-use-tls nil)
                                       (elpher-get-host-response address default-port
                                                                 query-string
                                                                 response-processor
                                                                 nil force-ipv4))
                                      (t
                                       (elpher-network-error address "Connection time-out."))))))
               (proc (if socks (socks-open-network-stream "elpher-process" nil host service)
                       (make-network-process :name "elpher-process"
                                             :host host
                                             :family (and (or force-ipv4
                                                              elpher-ipv4-always)
                                                          'ipv4)
                                             :service service
                                             :buffer nil
                                             :nowait t
                                             :tls-parameters
                                             (and use-tls
                                                  (cons 'gnutls-x509pki
                                                        (apply #'gnutls-boot-parameters
                                                               gnutls-params)))))))
          (setq elpher-network-timer timer)
          (set-process-coding-system proc 'binary 'binary)
          (set-process-query-on-exit-flag proc nil)
          (elpher-buffer-message (concat "Connecting to " host "..."
                                         " (press 'u' to abort)"))
          (set-process-filter proc
                              (lambda (_proc string)
                                (when timer
                                  (cancel-timer timer)
                                  (setq timer nil))
                                (setq bytes-received (+ bytes-received (length string)))
                                (let ((new-hkbytes-received (/ bytes-received 102400)))
                                  (when (> new-hkbytes-received hkbytes-received)
                                    (setq hkbytes-received new-hkbytes-received)
                                    (elpher-buffer-message
                                     (concat "("
                                             (number-to-string (/ hkbytes-received 10.0))
                                             " MB read)")
                                     1)))
                                (setq response-string-parts
                                      (cons string response-string-parts))))
          (set-process-sentinel proc
                                (lambda (proc event)
                                  (when timer
                                    (cancel-timer timer))
                                  (condition-case the-error
                                      (cond
                                       ((string-prefix-p "open" event)    ; request URL
                                        (elpher-buffer-message
                                         (concat "Connected to " host ". Receiving data..."
                                                 " (press 'u' to abort)"))
                                        (let ((inhibit-eol-conversion t))
                                          (process-send-string proc query-string)))
                                       ((string-prefix-p "deleted" event)) ; do nothing
                                       ((and (not response-string-parts)
                                             (not (or elpher-ipv4-always force-ipv4 socks)))
                                        ; Try again with IPv4
                                        (message "Connection failed. Retrying with IPv4.")
                                        (elpher-get-host-response address default-port
                                                                  query-string
                                                                  response-processor
                                                                  use-tls t))
                                       (response-string-parts
                                        (elpher-with-clean-buffer
                                         (insert "Data received.  Rendering..."))
                                        (funcall response-processor
                                                 (apply #'concat (reverse response-string-parts)))
                                        (elpher-restore-pos))
                                       (t
                                        (error "No response from server")))
                                    (error
                                     (elpher-network-error address the-error)))))
          (when socks
            (if use-tls (apply #'gnutls-negotiate :process proc gnutls-params))
            (funcall (process-sentinel proc) proc "open\n")))
      (error
       (elpher-process-cleanup)
       (error "Error initiating connection to server")))))


;;; Client-side TLS Certificate Management
;;

(defun elpher-generate-certificate (common-name key-file cert-file &optional temporary)
  "Generate a key and a self-signed client TLS certificate using openssl.

The Common Name field of the certificate is set to COMMON-NAME.  The
arguments KEY-FILE and CERT-FILE should contain the absolute paths of
the key and certificate files to write.

If TEMPORARY is non-nil, the certificate will be given an exporation
period of one day, and the key and certificate files will be deleted
when the certificate is no longer needed for the current session.

Otherwise, the certificate will be given a 100 year expiration period
and the files will not be deleted.

The function returns a list containing the current host name, the
temporary flag, and the key and cert file names in the form required
by `gnutls-boot-parameters`."
  (let ((exp-key-file (expand-file-name key-file))
        (exp-cert-file (expand-file-name cert-file)))
    (condition-case nil
        (progn
          (call-process elpher-openssl-command nil nil nil
                        "req" "-x509" "-newkey" "rsa:2048"
                        "-days" (if temporary "1" "36500")
                        "-nodes"
                        "-subj" (concat "/CN=" common-name)
                        "-keyout" exp-key-file
                        "-out" exp-cert-file)
          (list (elpher-address-host (elpher-page-address elpher-current-page))
                temporary exp-key-file exp-cert-file))
      (error
       (message "Check that openssl is installed, or customize `elpher-openssl-command`.")
       (error "Program 'openssl', required for certificate generation, not found")))))

(defun elpher-generate-throwaway-certificate ()
  "Generate and return details of a throwaway certificate.
The key and certificate files will be deleted when they are no
longer needed for this session."
  (let* ((file-base (make-temp-name "elpher"))
         (key-file (concat temporary-file-directory file-base ".key"))
         (cert-file (concat temporary-file-directory file-base ".crt")))
    (elpher-generate-certificate file-base key-file cert-file t)))

(defun elpher-generate-persistent-certificate (file-base common-name)
  "Generate and return details of a persistent certificate.
The argument FILE-BASE is used as the base for the key and certificate
files, while COMMON-NAME specifies the common name field of the
certificate.

The key and certificate files are written to in `elpher-certificate-directory'."
  (let* ((key-file (concat elpher-certificate-directory file-base ".key"))
         (cert-file (concat elpher-certificate-directory file-base ".crt")))
    (elpher-generate-certificate common-name key-file cert-file)))

(defun elpher-get-existing-certificate (file-base)
  "Return a certificate object corresponding to an existing certificate.
It is assumed that the key files FILE-BASE.key and FILE-BASE.crt exist in
the directory `elpher-certificate-directory'."
  (let* ((key-file (concat elpher-certificate-directory file-base ".key"))
         (cert-file (concat elpher-certificate-directory file-base ".crt")))
    (list (elpher-address-host (elpher-page-address elpher-current-page))
          nil
          (expand-file-name key-file)
          (expand-file-name cert-file))))

(defun elpher-install-and-use-existing-certificate (key-file-src cert-file-src file-base)
  "Install a key+certificate file pair in `elpher-certificate-directory'.
The strings KEY-FILE-SRC and CERT-FILE-SRC are the existing key and
certificate files to install.  The argument FILE-BASE is used as the
base for the installed key and certificate files."
  (let* ((key-file (concat elpher-certificate-directory file-base ".key"))
         (cert-file (concat elpher-certificate-directory file-base ".crt")))
    (if (or (file-exists-p key-file)
            (file-exists-p cert-file))
        (error "A certificate with base name %s is already installed" file-base))
    (copy-file key-file-src key-file)
    (copy-file cert-file-src cert-file)
    (list (elpher-address-host (elpher-page-address elpher-current-page))
          nil
          (expand-file-name key-file)
          (expand-file-name cert-file))))

(defun elpher-list-existing-certificates ()
  "Return a list of the persistent certificates in `elpher-certificate-directory'."
  (unless (file-directory-p elpher-certificate-directory)
    (make-directory elpher-certificate-directory))
  (mapcar
   (lambda (file)
     (file-name-sans-extension file))
   (directory-files elpher-certificate-directory nil "\\.key$")))

(defun elpher-forget-current-certificate ()
  "Causes any current certificate to be forgotten.)
In the case of throwaway certificates, the key and certificate files
are also deleted."
  (interactive)
  (when elpher-client-certificate
    (unless (and (called-interactively-p 'any)
                 (not (y-or-n-p (concat "Really forget client certificate? "
                                        "(Throwaway certificates will be deleted.)"))))
      (when (cadr elpher-client-certificate)
        (delete-file (elt elpher-client-certificate 2))
        (delete-file (elt elpher-client-certificate 3)))
      (setq elpher-client-certificate nil)
      (if (called-interactively-p 'any)
          (message "Client certificate forgotten.")))))

(defun elpher-get-current-keylist (address)
  "Retrieve the `gnutls-boot-parameters'-compatable keylist.

This is obtained from the client certificate described by
`elpher-current-certificate', if one is available and the host for
that certificate matches the host in ADDRESS.

If `elpher-current-certificate' is non-nil, and its host name doesn't
match that of ADDRESS, the certificate is forgotten."
  (if elpher-client-certificate
      (if (string= (car elpher-client-certificate)
                   (elpher-address-host address))
          (list (cddr elpher-client-certificate))
        (elpher-forget-current-certificate)
        (message "Disabling client certificate for new host")
        nil)
    nil))


;;; Gopher selector retrieval
;;

(defun elpher-get-gopher-response (address renderer)
  "Get response string from gopher server at ADDRESS and render using RENDERER."
  (elpher-get-host-response address 70
                            (concat (elpher-gopher-address-selector address) "\r\n")
                            renderer
                            (or (string= (elpher-address-protocol address) "gophers")
                                elpher-use-tls)))

(defun elpher-get-gopher-page (renderer)
  "Getter function for gopher pages.
The RENDERER procedure is used to display the contents of the page
once they are retrieved from the gopher server."
  (let* ((address (elpher-page-address elpher-current-page))
         (content (elpher-get-cached-content address)))
    (if (and content (funcall renderer nil))
        (elpher-with-clean-buffer
         (insert content)
         (elpher-restore-pos))
      (elpher-with-clean-buffer
       (insert "LOADING... (use 'u' to cancel)\n"))
      (condition-case the-error
          (elpher-get-gopher-response address renderer)
        (error
         (elpher-network-error address the-error))))))

;; Index rendering

(defun elpher-insert-margin (&optional type-name)
  "Insert index margin, optionally containing the TYPE-NAME, into the current buffer."
  (if type-name
      (progn
        (insert (format (concat "%" (number-to-string (- elpher-margin-width 1)) "s")
                        (concat
                         (propertize "[" 'face 'elpher-margin-brackets)
                         (propertize type-name 'face 'elpher-margin-key)
                         (propertize "]" 'face 'elpher-margin-brackets))))
        (insert " "))
    (insert (make-string elpher-margin-width ?\s))))

(defun elpher--page-button-help (_window buffer pos)
  "Function called by Emacs to generate mouse-over text.
The arguments specify the BUFFER and the POS within the buffer of the item
for which help is required.  The function returns the help to be
displayed.  The _WINDOW argument is currently unused."
  (with-current-buffer buffer
    (let ((button (button-at pos)))
      (when button
        (let* ((page (button-get button 'elpher-page))
               (address (elpher-page-address page)))
          (format "mouse-1, RET: open '%s'" (elpher-address-to-url address)))))))

(defun elpher-insert-index-record (display-string &optional address)
  "Function to insert an index record into the current buffer.
The contents of the record are dictated by DISPLAY-STRING and ADDRESS.
If ADDRESS is not supplied or nil the record is rendered as an
'information' line."
  (let* ((type (if address (elpher-address-type address) nil))
         (type-map-entry (cdr (assoc type elpher-type-map))))
    (if type-map-entry
        (let* ((margin-code (elt type-map-entry 2))
               (face (elt type-map-entry 3))
               (filtered-display-string (elpher-color-filter-apply display-string))
               (page (elpher-make-page filtered-display-string address)))
          (elpher-insert-margin margin-code)
          (insert-text-button filtered-display-string
                              'face face
                              'elpher-page page
                              'action #'elpher-click-link
                              'follow-link t
                              'help-echo #'elpher--page-button-help))
      (pcase type
        ('nil ;; Information
         (elpher-insert-margin)
         (let ((propertized-display-string
                (propertize display-string 'face 'elpher-info)))
           (insert (elpher-process-text-for-display propertized-display-string))))
        (`(gopher ,selector-type) ;; Unknown
         (elpher-insert-margin (concat (char-to-string selector-type) "?"))
         (insert (propertize display-string
                             'face 'elpher-unknown)))))
    (insert "\n")))

(defun elpher-click-link (button)
  "Function called when the gopher link BUTTON is activated (via mouse or keypress)."
  (let ((page (button-get button 'elpher-page)))
    (elpher-visit-page page)))

(defun elpher-render-index (data &optional _mime-type-string)
  "Render DATA as an index.  MIME-TYPE-STRING is unused."
  (elpher-with-clean-buffer
   (if (not data)
       t
     (let ((data-processed (elpher-preprocess-text-response data)))
       (dolist (line (split-string data-processed "\n"))
         (ignore-errors
           (unless (= (length line) 0)
             (let* ((type (elt line 0))
                    (fields (split-string (substring line 1) "\t"))
                    (display-string (elt fields 0))
                    (selector (elt fields 1))
                    (host (elt fields 2))
                    (port (if (elt fields 3)
                              (string-to-number (elt fields 3))
                            nil))
                    (address (elpher-make-gopher-address type selector host port)))
               (elpher-insert-index-record display-string address))))))
     (elpher-cache-content (elpher-page-address elpher-current-page)
                           (buffer-string)))))

;; Text rendering

(defun elpher-render-text (data &optional _mime-type-string)
  "Render DATA as text.  MIME-TYPE-STRING is unused."
  (elpher-with-clean-buffer
   (if (not data)
       t
     (insert (elpher-process-text-for-display (elpher-preprocess-text-response data)))
     (elpher-cache-content
      (elpher-page-address elpher-current-page)
      (buffer-string)))))

;; Image retrieval

(defun elpher-render-image (data &optional _mime-type-string)
  "Display DATA as image.  MIME-TYPE-STRING is unused."
  (if (not data)
      nil
    (if (display-images-p)
        (let* ((image (create-image
                       data
                       nil t))
               (window (get-buffer-window elpher-buffer-name)))
          (when window
            (setf (image-property image :max-width) (window-body-width window t))
            (setf (image-property image :max-height) (window-body-height window t)))
          (elpher-with-clean-buffer
           (insert-image image)
           (elpher-restore-pos)))
      (elpher-render-download data))))

;; Search retrieval and rendering

(defun elpher-get-gopher-query-page (renderer)
  "Getter for gopher addresses requiring input.
The response is rendered using the rendering function RENDERER."
  (let* ((address (elpher-page-address elpher-current-page))
         (content (elpher-get-cached-content address))
         (aborted t))
    (if (and content (funcall renderer nil))
        (elpher-with-clean-buffer
         (insert content)
         (elpher-restore-pos)
         (message "Displaying cached search results.  Reload to perform a new search."))
      (unwind-protect
          (let* ((query-string (read-string "Query: "))
                 (query-selector (concat (elpher-gopher-address-selector address) "\t" query-string))
                 (search-address (elpher-make-gopher-address ?1
                                                             query-selector
                                                             (elpher-address-host address)
                                                             (elpher-address-port address)
                                                             (equal (elpher-address-type address) "gophers"))))
            (setq aborted nil)

            (elpher-with-clean-buffer
             (insert "LOADING RESULTS... (use 'u' to cancel)"))
            (elpher-get-gopher-response search-address renderer))
        (if aborted
            (elpher-visit-previous-page))))))

;; Raw server response rendering

(defun elpher-render-raw (data &optional mime-type-string)
  "Display raw DATA in buffer.  MIME-TYPE-STRING is also displayed if provided."
  (if (not data)
      nil
    (elpher-with-clean-buffer
     (when mime-type-string
       (insert "MIME type specified by server: '" mime-type-string "'\n"))
     (insert data)
     (goto-char (point-min)))
    (message "Displaying raw server response.  Reload or redraw to return to standard view.")))

;; File save "rendering"

(defun elpher-render-download (data &optional _mime-type-string)
  "Save DATA to file.  MIME-TYPE-STRING is unused."
  (if (not data)
      nil
    (let* ((address (elpher-page-address elpher-current-page))
           (selector (if (elpher-address-gopher-p address)
                         (elpher-gopher-address-selector address)
                       (elpher-address-filename address))))
      (elpher-visit-previous-page) ; Do first in case of non-local exits.
      (let* ((filename-proposal (file-name-nondirectory selector))
             (filename (read-file-name "Download complete. Save file as: "
                                       nil nil nil
                                       (if (> (length filename-proposal) 0)
                                           filename-proposal
                                         "download.file"))))
        (let ((coding-system-for-write 'binary))
          (with-temp-file filename
            (insert data)))
        (message (format "Saved to file %s." filename))))))

;; HTML rendering

(defun elpher-render-html (data &optional _mime-type-string)
  "Render DATA as HTML using shr.  MIME-TYPE-STRING is unused."
  (elpher-with-clean-buffer
   (if (not data)
       t
     (let ((dom (with-temp-buffer
                  (insert data)
                  (libxml-parse-html-region (point-min) (point-max)))))
       (shr-insert-document dom)))))

;; Gemini page retrieval

(defvar elpher-gemini-redirect-chain)

(defun elpher-get-gemini-response (address renderer)
  "Get response string from gemini server at ADDRESS and render using RENDERER."
  (elpher-get-host-response address 1965
                            (concat (elpher-address-to-url address) "\r\n")
                            (lambda (response-string)
                              (elpher-process-gemini-response response-string renderer))
                            'gemini))

(defun elpher-parse-gemini-response (response)
  "Parse the RESPONSE string and return a list of components.
The list is of the form (code meta body).  A response of nil implies
that the response was malformed."
  (let ((header-end-idx (string-match "\r\n" response)))
    (if header-end-idx
        (let ((header (string-trim (substring response 0 header-end-idx)))
              (body (substring response (+ header-end-idx 2))))
          (if (>= (length header) 2)
              (let ((code (substring header 0 2))
                    (meta (string-trim (substring header 2))))
                (list code meta body))
            (error "Malformed response: No response status found in header %s" header)))
      (error "Malformed response: No CRLF-delimited header found in response %s" response))))

(defun elpher-process-gemini-response (response-string renderer)
  "Process the gemini response RESPONSE-STRING and pass the result to RENDERER."
  (let ((response-components (elpher-parse-gemini-response response-string)))
    (let ((response-code (elt response-components 0))
          (response-meta (elt response-components 1))
          (response-body (elt response-components 2)))
      (pcase (elt response-code 0)
        (?1 ; Input required
         (elpher-with-clean-buffer
          (insert "Gemini server is requesting input."))
         (let* ((query-string
                 (if (eq (elt response-code 1) ?1)
                     (read-passwd (concat response-meta ": "))
                   (read-string (concat response-meta ": "))))
                (query-address (seq-copy (elpher-page-address elpher-current-page)))
                (old-fname (url-filename query-address)))
           (setf (url-filename query-address)
                 (concat old-fname "?" (url-build-query-string `((,query-string)))))
           (elpher-get-gemini-response query-address renderer)))
        (?2 ; Normal response
         (funcall renderer response-body response-meta))
        (?3 ; Redirect
         (message "Following redirect to %s" response-meta)
         (if (>= (length elpher-gemini-redirect-chain) 5)
             (error "More than 5 consecutive redirects followed"))
         (let ((redirect-address (elpher-address-from-gemini-url response-meta)))
           (if (member redirect-address elpher-gemini-redirect-chain)
               (error "Redirect loop detected"))
           (if (not (eq (elpher-address-type redirect-address) 'gemini))
               (error "Server tried to automatically redirect to non-gemini URL: %s"
                      response-meta))
           (elpher-page-set-address elpher-current-page redirect-address)
           (add-to-list 'elpher-gemini-redirect-chain redirect-address)
           (elpher-get-gemini-response redirect-address renderer)))
        (?4 ; Temporary failure
         (error "Gemini server reports TEMPORARY FAILURE for this request: %s %s"
                response-code response-meta))
        (?5 ; Permanent failure
         (error "Gemini server reports PERMANENT FAILURE for this request: %s %s"
                response-code response-meta))
        (?6 ; Client certificate required
         (elpher-with-clean-buffer
          (if elpher-client-certificate
              (insert "Gemini server does not recognise the provided TLS certificate:\n\n")
            (insert "Gemini server is requesting a valid TLS certificate:\n\n"))
          (auto-fill-mode 1)
          (elpher-gemini-insert-text response-meta))
         (let ((chosen-certificate (elpher-choose-client-certificate)))
           (unless chosen-certificate
             (error "Gemini server requires a client certificate and none was provided"))
           (setq elpher-client-certificate chosen-certificate))
         (elpher-with-clean-buffer)
         (elpher-get-gemini-response (elpher-page-address elpher-current-page) renderer))
        (_other
         (error "Gemini server response unknown: %s %s"
                response-code response-meta))))))

(defun elpher--read-answer-polyfill (question answers)
  "Polyfill for `read-answer' in Emacs 26.1.
QUESTION is a string containing a question, and ANSWERS
is a list of possible answers."
    (completing-read question (mapcar 'identity answers)))

(if (fboundp 'read-answer)
    (defalias 'elpher-read-answer 'read-answer)
  (defalias 'elpher-read-answer 'elpher--read-answer-polyfill))

(defun elpher-choose-client-certificate ()
  "Prompt for a client certificate to use to establish a TLS connection."
  (let* ((read-answer-short t))
    (pcase (read-answer "What do you want to do? "
                        '(("throwaway" ?t
                           "generate and use throw-away certificate")
                          ("persistent" ?p
                           "generate new or use existing persistent certificate")
                          ("abort" ?a
                           "stop immediately")))
      ("throwaway"
       (setq elpher-client-certificate (elpher-generate-throwaway-certificate)))
      ("persistent"
       (let* ((existing-certificates (elpher-list-existing-certificates))
              (file-base (completing-read
                          "Nickname for new or existing certificate (autocompletes, empty response aborts): "
                          existing-certificates)))
         (if (string-empty-p (string-trim file-base))
             nil
           (if (member file-base existing-certificates)
               (setq elpher-client-certificate
                     (elpher-get-existing-certificate file-base))
             (pcase (read-answer "Generate new certificate or install externally-generated one? "
                                 '(("new" ?n
                                    "generate new certificate")
                                   ("install" ?i
                                    "install existing certificate")
                                   ("abort" ?a
                                    "stop immediately")))
               ("new"
                (let ((common-name (read-string "Common Name field for new certificate: "
                                                file-base)))
                  (message "New key and self-signed certificate written to %s"
                           elpher-certificate-directory)
                  (elpher-generate-persistent-certificate file-base common-name)))
               ("install"
                (let* ((cert-file (read-file-name "Certificate file: " nil nil t))
                       (key-file (read-file-name "Key file: " nil nil t)))
                  (message "Key and certificate installed in %s for future use"
                           elpher-certificate-directory)
                  (elpher-install-and-use-existing-certificate key-file
                                                               cert-file
                                                               file-base)))
               ("abort" nil))))))
      ("abort" nil))))

(defun elpher-get-gemini-page (renderer)
  "Getter which retrieves and renders a Gemini page and renders it using RENDERER."
  (let* ((address (elpher-page-address elpher-current-page))
         (content (elpher-get-cached-content address)))
    (condition-case the-error
        (if (and content (funcall renderer nil))
            (elpher-with-clean-buffer
             (insert content)
             (elpher-restore-pos))
          (elpher-with-clean-buffer
           (insert "LOADING GEMINI... (use 'u' to cancel)\n"))
          (setq elpher-gemini-redirect-chain nil)
          (elpher-get-gemini-response address renderer))
      (error
       (elpher-network-error address the-error)))))

(defun elpher-render-gemini (body &optional mime-type-string)
  "Render gemini response BODY with rendering MIME-TYPE-STRING."
  (if (not body)
      t
    (let* ((mime-type-string* (if (or (not mime-type-string)
                                      (string-empty-p mime-type-string))
                                  "text/gemini; charset=utf-8"
                                mime-type-string))
           (mime-type-split (split-string mime-type-string* ";" t))
           (mime-type (string-trim (car mime-type-split)))
           (parameters (mapcar (lambda (s)
                                 (let ((key-val (split-string s "=")))
                                   (list (downcase (string-trim (car key-val)))
                                         (downcase (string-trim (cadr key-val))))))
                               (cdr mime-type-split))))
      (when (string-prefix-p "text/" mime-type)
        (setq body (decode-coding-string
                    body
                    (if (assoc "charset" parameters)
                        (intern (cadr (assoc "charset" parameters)))
                      'utf-8)))
        (setq body (replace-regexp-in-string "\r" "" body)))
      (pcase mime-type
        ((or "text/gemini" "")
         (elpher-render-gemini-map body parameters))
        ("text/html"
         (elpher-render-html body))
        ((pred (string-prefix-p "text/"))
         (elpher-render-gemini-plain-text body parameters))
        ((pred (string-prefix-p "image/"))
         (elpher-render-image body))
        (_other
         (elpher-render-download body))))))

(defun elpher-gemini-get-link-url (link-line)
  "Extract the url portion of LINK-LINE, a gemini map file link line.
Returns nil in the event that the contents of the line following the
=> prefix are empty."
  (let ((l (split-string (substring link-line 2))))
    (if l
        (string-trim (elt l 0))
      nil)))

(defun elpher-gemini-get-link-display-string (link-line)
  "Extract the display string portion of LINK-LINE, a gemini map file link line.
Return nil if this portion is not provided."
  (let* ((rest (string-trim (elt (split-string link-line "=>") 1)))
         (idx (string-match "[ \t]" rest)))
<<<<<<< HEAD
    (and idx
         (elpher-color-filter-apply (string-trim (substring rest (+ idx 1)))))))
=======
    (string-trim (if idx
                     (substring rest (+ idx 1))
                   (elpher-address-to-iri (elpher-address-from-url (elpher-decode (url-unhex-string rest))))))))
>>>>>>> a29c52d1

(defun elpher-collapse-dot-sequences (filename)
  "Collapse dot sequences in the (absolute) FILENAME.
For instance, the filename \"/a/b/../c/./d\" will reduce to \"/a/c/d\""
  (let* ((path (split-string filename "/" t))
         (is-directory (string-match-p (rx (: (or "." ".." "/") line-end)) filename))
         (path-reversed-normalized
          (seq-reduce (lambda (a b)
                        (cond ((equal b "..") (cdr a))
                              ((equal b ".") a)
                              (t (cons b a))))
                      path nil))
         (path-normalized (reverse path-reversed-normalized)))
    (if path-normalized
        (concat "/" (string-join path-normalized "/") (and is-directory "/"))
      "/")))

(defun elpher-address-from-gemini-url (url)
  "Extract address from URL with defaults as per gemini map files.
While there's obviously some redundancy here between this function and
`elpher-address-from-url', gemini map file URLs require enough special
treatment that a separate function is warranted."
  (let ((address (url-generic-parse-url url))
        (current-address (elpher-page-address elpher-current-page)))
    (unless (and (url-type address) (not (url-fullness address))) ;avoid mangling mailto: urls
      (if (url-host address) ;if there is an explicit host, filenames are absolute
          (if (string-empty-p (url-filename address))
              (setf (url-filename address) "/")) ;ensure empty filename is marked as absolute
        (setf (url-host address) (url-host current-address))
        (setf (url-fullness address) (not (string-empty-p (url-host address)))) ; set fullness to t if host is set
        (setf (url-portspec address) (url-portspec current-address)) ; (url-port) too slow!
        (unless (string-prefix-p "/" (url-filename address)) ;deal with relative links
          (setf (url-filename address)
                (concat (file-name-directory (url-filename current-address))
                        (url-filename address)))))
      (when (url-host address)
        (setf (url-host address) (puny-encode-domain (url-host address))))
      (unless (url-type address)
        (setf (url-type address) (url-type current-address)))
      (when (equal (url-type address) "gemini")
        (setf (url-filename address)
              (elpher-collapse-dot-sequences (url-filename address)))))
    (elpher-remove-redundant-ports address)))

(defun elpher-gemini-insert-link (link-line)
  "Insert link described by LINK-LINE into a text/gemini document."
  (let ((url (elpher-gemini-get-link-url link-line)))
    (when url
      (let* ((given-display-string (elpher-gemini-get-link-display-string link-line))
             (address (elpher-address-from-gemini-url url))
             (type (if address (elpher-address-type address) nil))
             (type-map-entry (cdr (assoc type elpher-type-map)))
             (fill-prefix (make-string (+ 1 (length elpher-gemini-link-string)) ?\s))
             (insert elpher-gemini-link-string))
        (if type-map-entry
            (let* ((face (elt type-map-entry 3))
                   (display-string (or given-display-string
                                       (elpher-address-to-iri address)))
                   (page (elpher-make-page display-string
                                           address)))
              (insert-text-button display-string
                                  'face face
                                  'elpher-page page
                                  'action #'elpher-click-link
                                  'follow-link t
                                  'help-echo #'elpher--page-button-help))
          (insert (propertize display-string 'face 'elpher-unknown)))
        (newline)))))

(defun elpher-gemini-insert-header (header-line)
  "Insert header described by HEADER-LINE into a text/gemini document.
The gemini map file line describing the header is given
by HEADER-LINE."
  (when (string-match "^\\(#+\\)[ \t]*" header-line)
    (let* ((level (length (match-string 1 header-line)))
           (header (substring header-line (match-end 0)))
           (face (pcase level
                   (1 'elpher-gemini-heading1)
                   (2 'elpher-gemini-heading2)
                   (3 'elpher-gemini-heading3)
                   (_ 'default)))
           (fill-column (if (display-graphic-p)
                            (/ (* fill-column
                                  (font-get (font-spec :name (face-font 'default)) :size))
                               (font-get (font-spec :name (face-font face)) :size)) fill-column)))
      (unless (display-graphic-p)
        (insert (make-string level ?#) " "))
      (insert (propertize header
                          'face face
                          'gemini-heading t
                          'rear-nonsticky t))
      (newline))))

(defun elpher-gemini-insert-text (text-line)
  "Insert a plain non-preformatted TEXT-LINE into a text/gemini document.
This function uses Emacs' auto-fill to wrap text sensibly to a maximum
width defined by `elpher-gemini-max-fill-width'."
  (string-match
   (rx (: line-start
          (* (any " \t"))
          (optional
           (group (or (: "*" (+ (any " \t")))
                      (: ">" (* (any " \t"))))))))
   text-line)
  (let* ((line-prefix (match-string 1 text-line))
         (processed-text-line
          (if line-prefix
              (cond ((string-prefix-p "*" line-prefix)
                     (concat
                      (replace-regexp-in-string "\\*"
                                                elpher-gemini-bullet-string
                                                (match-string 0 text-line))
                      (substring text-line (match-end 0))))
                    ((string-prefix-p ">" line-prefix)
                     (propertize text-line 'face 'elpher-gemini-quoted))
                    (t text-line))
            text-line))
         (adaptive-fill-mode t)
	 ;; fill-prefix is important for adaptive-fill-mode: without
	 ;; it, multi-line list items are not indented correct
         (fill-prefix (if (match-string 1 text-line)
                          (make-string (length (match-string 0 text-line)) ?\s)
                        nil)))
    (insert (elpher-process-text-for-display processed-text-line))
    (newline)))

(defun elpher-render-gemini-map (data _parameters)
  "Render DATA as a gemini map file, PARAMETERS is currently unused."
  (elpher-with-clean-buffer
   (let ((preformatted nil))
     (auto-fill-mode 1)
     (setq-local fill-column (min (window-width) elpher-gemini-max-fill-width))
     (dolist (line (split-string data "\n"))
       (cond
        ((string-prefix-p "```" line) (setq preformatted (not preformatted)))
        (preformatted (insert (elpher-process-text-for-display
                               (propertize line 'face 'elpher-gemini-preformatted))
                              "\n"))
        ((string-prefix-p "=>" line)
         (elpher-gemini-insert-link line))
        ((string-prefix-p "#" line) (elpher-gemini-insert-header line))
        (t (elpher-gemini-insert-text line)))))
   (elpher-cache-content
    (elpher-page-address elpher-current-page)
    (buffer-string))))

(defun elpher-render-gemini-plain-text (data _parameters)
  "Render DATA as plain text file.  PARAMETERS is currently unused."
  (elpher-with-clean-buffer
   (insert (elpher-process-text-for-display data))
   (elpher-cache-content
    (elpher-page-address elpher-current-page)
    (buffer-string))))

(defun elpher-build-current-imenu-index ()
  (save-excursion
    (goto-char (point-min))
    (let ((match nil)
          (headers nil))
      (while (setq match (text-property-search-forward 'gemini-heading t t))
        (push (cons
               (buffer-substring-no-properties (prop-match-beginning match)
                                               (prop-match-end match))
               (prop-match-beginning match))
              headers))
      (reverse headers))))

;; Finger page connection

(defun elpher-get-finger-page (renderer)
  "Opens a finger connection to the current page address.
The result is rendered using RENDERER."
  (let* ((address (elpher-page-address elpher-current-page))
         (content (elpher-get-cached-content address)))
    (if (and content (funcall renderer nil))
        (elpher-with-clean-buffer
         (insert content)
         (elpher-restore-pos))
      (elpher-with-clean-buffer
       (insert "LOADING... (use 'u' to cancel)\n"))
      (condition-case the-error
          (let* ((kill-buffer-query-functions nil)
                 (user (let ((filename (elpher-address-filename address)))
                         (if (> (length filename) 1)
                             (substring filename 1)
                           (elpher-address-user address)))))
            (elpher-get-host-response address 79
                                      (concat user "\r\n")
                                      renderer))
        (error
         (elpher-network-error address the-error))))))


;; Telnet page connection

(defun elpher-get-telnet-page (renderer)
  "Opens a telnet connection to the current page address (RENDERER must be nil)."
  (when renderer
    (elpher-visit-previous-page)
    (error "Command not supported for telnet URLs"))
  (let* ((address (elpher-page-address elpher-current-page))
         (host (elpher-address-host address))
         (port (elpher-address-port address)))
    (elpher-visit-previous-page)
    (if (> port 0)
        (telnet host port)
      (telnet host))))


;; Other URL page opening

(defun elpher-get-other-url-page (renderer)
  "Getter which attempts to open the URL specified by the current page (RENDERER must be nil)."
  (when renderer
    (elpher-visit-previous-page)
    (error "Command not supported for general URLs"))
  (let* ((address (elpher-page-address elpher-current-page))
         (url (elpher-address-to-url address)))
    (elpher-visit-previous-page) ; Do first in case of non-local exits.
    (message "Opening URL...")
    (if elpher-open-urls-with-eww
        (browse-web url)
      (browse-url url))))

;; File page

(defun elpher-get-file-page (renderer)
  "Getter which renders a local file using RENDERER.
Assumes UTF-8 encoding for all text files."
  (let* ((address (elpher-page-address elpher-current-page))
         (filename (elpher-address-filename address)))
    (unless (file-exists-p filename)
      (elpher-visit-previous-page)
        (error "File not found"))
    (unless (file-readable-p filename)
      (elpher-visit-previous-page)
        (error "Could not read from file"))
    (let ((body (with-temp-buffer
       (let ((coding-system-for-read 'binary)
             (coding-system-for-write 'binary))
         (insert-file-contents-literally filename)
         (encode-coding-string (buffer-string) 'raw-text)))))
       (if renderer
           (funcall renderer body nil)
         (pcase (file-name-extension filename)
           ((or  "gmi" "gemini")
            (elpher-render-gemini-map (decode-coding-string body 'utf-8) nil))
           ((or "htm" "html")
            (elpher-render-html (decode-coding-string body 'utf-8)))
           ((or "txt" "")
            (elpher-render-text (decode-coding-string body 'utf-8)))
           ((or "jpg" "jpeg" "gif" "png" "bmp" "tif" "tiff")
            (elpher-render-image body))
           ((or "gopher" "gophermap")
            (elpher-render-index (elpher-decode body)))
           (_
            (elpher-render-download body))))
       (elpher-restore-pos))))


;; Welcome page retrieval

(defun elpher-get-welcome-page (renderer)
  "Getter which displays the welcome page (RENDERER must be nil)."
  (when renderer
    (elpher-visit-previous-page)
    (error "Command not supported for welcome page"))
  (elpher-with-clean-buffer
   (insert "     --------------------------------------------\n"
           "           Elpher Gopher and Gemini Client       \n"
           "                   version " elpher-version "\n"
           "     --------------------------------------------\n"
           "\n"
           "Default bindings:\n"
           "\n"
           " - TAB/Shift-TAB: next/prev item on current page\n"
           " - RET/mouse-1: open item under cursor\n"
           " - m: select an item on current page by name (autocompletes)\n"
           " - u/mouse-3/U: return to previous page or to the start page\n"
           " - g: go to a particular address (gopher, gemini, finger)\n"
           " - o/O: open a different address selector or the root menu of the current server\n"
           " - d/D: download item under cursor or current page\n"
           " - i/I: info on item under cursor or current page\n"
           " - c/C: copy URL representation of item under cursor or current page\n"
           " - a/A: bookmark the item under cursor or current page\n"
           " - B: list all bookmarks\n"
           " - s/S: show current history stack or all previously visted pages\n"
           " - r: redraw current page (using cached contents if available)\n"
           " - R: reload current page (regenerates cache)\n"
           " - !: set character coding system for gopher (default is to autodetect)\n"
           " - T: toggle TLS gopher mode\n"
           " - F: forget/discard current TLS client certificate\n"
           " - .: display the raw server response for the current page\n"
           "\n"
           "Start your exploration of gopher space and gemini:\n")
   (elpher-insert-index-record "Floodgap Systems Gopher Server"
                               (elpher-make-gopher-address ?1 "" "gopher.floodgap.com" 70))
   (elpher-insert-index-record "Project Gemini home page"
                               (elpher-address-from-url "gemini://gemini.circumlunar.space/"))
   (insert "\n"
           "Alternatively, select a search engine and enter some search terms:\n")
   (elpher-insert-index-record "Gopher Search Engine (Veronica-2)"
                               (elpher-make-gopher-address ?7 "/v2/vs" "gopher.floodgap.com" 70))
   (elpher-insert-index-record "Gemini Search Engine (geminispace.info)"
                               (elpher-address-from-url "gemini://geminispace.info/search"))
   (insert "\n"
           "Your bookmarks are stored in your ")
   (insert-text-button "bookmark list"
                       'face 'link
                       'action #'elpher-click-link
                       'follow-link t
                       'help-echo #'elpher--page-button-help
                       'elpher-page
                       (elpher-make-page "Elpher Bookmarks"
                                         (elpher-make-about-address 'bookmarks)))
   (insert ".\n")
   (insert (propertize
            "(Bookmarks from legacy elpher-bookmarks files will be automatically imported.)\n"
            'face 'shadow))
   (insert "\n"
           "The gopher home of the Elpher project is here:\n")
   (elpher-insert-index-record "The Elpher Project Page"
                               (elpher-make-gopher-address ?1
                                                           "/projects/elpher/"
                                                           "thelambdalab.xyz"
                                                           70))
   (let ((help-string "RET,mouse-1: Open Elpher info manual (if available)"))
     (insert "\n"
             "The following info documentation is available:\n"
             "   - ")
     (insert-text-button "Elpher Manual"
                         'face 'link
                         'action (lambda (_)
                                   (interactive)
                                   (info "(elpher)"))
                         'follow-link t
                         'help-echo help-string)
     (insert "\n   - ")
     (insert-text-button "Changes introduced by the latest release"
                       'face 'link
                       'action (lambda (_)
                                 (interactive)
                                 (info "(elpher)News"))
                       'follow-link t
                       'help-echo help-string))
   (insert "\n")
   (insert (propertize
            (concat "(These documents should be available if you have installed Elpher \n"
                    " using MELPA. Otherwise you may have to install the manual yourself.)\n")
            'face 'shadow))
   (elpher-restore-pos)))

;; History page retrieval

(defun elpher-show-history ()
  "Show the current contents of elpher's history stack.
Use \\[elpher-show-visited-pages] to see the entire history.
This is rendered using `elpher-get-history-page' via `elpher-type-map'."
  (interactive)
  (elpher-visit-page
   (elpher-make-page "Current History Stack"
		     (elpher-make-about-address 'history))))

(defun elpher-show-visited-pages ()
  "Show the all the pages you've visited using Elpher.
Use \\[elpher-show-history] to see just the current history stack.
This is rendered using `elpher-get-visited-pages-page' via `elpher-type-map'."
  (interactive)
  (elpher-visit-page
   (elpher-make-page "Elpher Visted Pages"
		     (elpher-make-about-address 'visited-pages))))

(defun elpher-get-history-page (renderer)
  "Getter which displays the history page (RENDERER must be nil)."
  (when renderer
    (elpher-visit-previous-page)
    (error "Command not supported for history page"))
  (elpher-display-history-links elpher-history "Current history stack"))

(defun elpher-get-visited-pages-page (renderer)
  "Getter which displays the list of visited pages (RENDERER must be nil)."
  (when renderer
    (elpher-visit-previous-page)
    (error "Command not supported for history page"))
  (elpher-display-history-links
   (seq-filter (lambda (page)
                 (not (elpher-address-about-p (elpher-page-address page))))
               elpher-visited-pages)
   "All visited pages"))

(defun elpher-display-history-links (pages title)
  "Show all PAGES in an Elpher buffer with a given TITLE."
  (let* ((title-line (concat " ---- " title " ----"))
         (footer-line (make-string (length title-line) ?-)))
    (elpher-with-clean-buffer
     (insert title-line "\n\n")
     (if pages
         (dolist (page pages)
	   (when page
             (let ((display-string (elpher-page-display-string page))
		   (address (elpher-page-address page)))
               (elpher-insert-index-record display-string address))))
       (insert "No history items found.\n"))
     (insert "\n " footer-line "\n"
             "Select an entry or press 'u' to return to the previous page.")
     (elpher-restore-pos))))


;;; Bookmarks

;; This code allows Elpher to use the standard Emacs bookmarks: `C-x r
;; m' to add a bookmark, `C-x r l' to list bookmarks (which is where
;; you can anotate bookmarks!), `C-x r b' to jump to a bookmark, and
;; so on. See the Bookmarks section in the Emacs info manual for more.

(defvar elpher-bookmark-link nil
  "Prefer bookmarking a link or the current page.
Bind this variable dynamically, or set it to t.
If you set it to t, the commands \\[bookmark-set-no-overwrite]
and \\[elpher-set-bookmark-no-overwrite] do the same thing.")

(defun elpher-bookmark-make-record ()
  "Return a bookmark record.
If `elpher-bookmark-link' is non-nil and point is on a link button,
return a bookmark record for that link.  Otherwise, return a bookmark
record for the current elpher page."
  (let* ((button (and elpher-bookmark-link (button-at (point))))
         (page (if button
                   (button-get button 'elpher-page)
                 elpher-current-page)))
    (unless page
      (error "Cannot bookmark this link"))
    (let* ((address (elpher-page-address page))
           (url (elpher-address-to-url address))
           (display-string (elpher-page-display-string page))
           (pos (if button nil (point))))
      (if (elpher-address-about-p address)
          (error "Cannot bookmark %s" display-string)
        `(,display-string
          (defaults . (,display-string))
          (position . ,pos)
          (location . ,url)
          (handler . elpher-bookmark-jump))))))

;;;###autoload
(defun elpher-bookmark-jump (bookmark)
  "Handler used to open a bookmark using elpher.
The argument BOOKMARK is a bookmark record passed to the function.
This handler is responsible for loading the bookmark in some buffer,
then making that buffer the current buffer.  It should not switch
to the buffer."
  (let* ((url (cdr (assq 'location bookmark)))
         (cleaned-url (string-trim url))
         (page (elpher-page-from-url cleaned-url)))
    (elpher-with-clean-buffer
     (elpher-visit-page page))
    (set-buffer (get-buffer elpher-buffer-name))
    nil))

(defun elpher-bookmark-link ()
  "Bookmark the link at point.
To bookmark the current page, use \\[elpher-bookmark-current]."
  (interactive)
  (let ((elpher-bookmark-link t))
    (bookmark-set-no-overwrite)))

(defun elpher-bookmark-current ()
  "Bookmark the current page.
To bookmark the link at point use \\[elpher-bookmark-link]."
  (interactive)
  (call-interactively #'bookmark-set-no-overwrite))

(defun elpher-bookmark-import (file)
  "Import legacy Elpher bookmarks file FILE into Emacs bookmarks."
  (interactive (list (if (and (boundp 'elpher-bookmarks-file)
			      (file-readable-p elpher-bookmarks-file))
			 elpher-bookmarks-file
		       (read-file-name "Old Elpher bookmarks: "
				       user-emacs-directory nil t
				       "elpher-bookmarks"))))
  (dolist (bookmark (with-temp-buffer
		      (insert-file-contents file)
		      (read (current-buffer))))
    (let* ((display-string (car bookmark))
           (url (cadr bookmark))
	   (record `(,display-string
		     (location . ,url)
		     (handler . elpher-bookmark-jump))))
      (bookmark-store display-string (cdr record) t)))
  (bookmark-save))

(defun elpher-get-bookmarks-page (renderer)
  "Getter which displays the bookmarks (RENDERER must be nil)."
  (when renderer
    (elpher-visit-previous-page)
    (error "Command not supported for bookmarks page"))

  (let ((old-bookmarks-file (or (and (boundp 'elpher-bookmarks-file)
                                     elpher-bookmarks-file)
                                (locate-user-emacs-file "elpher-bookmarks"))))
    (when (and (file-readable-p old-bookmarks-file)
               (y-or-n-p (concat "Legacy elpher-bookmarks file \""
                                 old-bookmarks-file
                                 "\" found. Import now?")))
      (elpher-bookmark-import old-bookmarks-file)
      (rename-file old-bookmarks-file (concat old-bookmarks-file "-legacy"))))

  (if (and elpher-use-emacs-bookmark-menu
           elpher-history)
      (progn
        (elpher-visit-previous-page)
        (call-interactively #'bookmark-bmenu-list))
    (elpher-with-clean-buffer
     (insert " ---- Elpher Bookmarks ---- \n\n")
     (bookmark-maybe-load-default-file)
     (dolist (bookmark (bookmark-maybe-sort-alist))
       (when (eq #'elpher-bookmark-jump (alist-get 'handler (cdr bookmark)))
         (let* ((name (car bookmark))
                (url (alist-get 'location (cdr bookmark)))
                (address (elpher-address-from-url url)))
           (elpher-insert-index-record name address))))
     (when (<= (line-number-at-pos) 3)
       (insert "No bookmarked pages found.\n"))
     (insert "\n --------------------------\n\n"
             "Select an entry or press 'u' to return to the previous page.\n\n"
             "Bookmarks can be renamed or deleted via the ")
     (insert-text-button "Emacs bookmark menu"
                         'action (lambda (_)
                                   (interactive)
                                   (call-interactively #'bookmark-bmenu-list))
                         'follow-link t
                         'help-echo "RET,mouse-1: open Emacs bookmark menu")
     (insert (substitute-command-keys
              ",\nwhich can also be opened from anywhere using '\\[bookmark-bmenu-list]'."))
     (elpher-restore-pos))))

(defun elpher-show-bookmarks ()
  "Interactive function to display the current list of elpher bookmarks."
  (interactive)
  (elpher-visit-page
   (elpher-make-page "Elpher Bookmarks"
                     (elpher-make-about-address 'bookmarks))))


;;; Integrations
;;

;;; Org

(defun elpher-org-export-link (link description format protocol)
  "Export a LINK with DESCRIPTION for the given PROTOCOL and FORMAT.

FORMAT is an Org export backend.  DESCRIPTION may be nil.  PROTOCOL may be one
of gemini, gopher or finger."
  (let* ((url (if (equal protocol "elpher")
                  (string-remove-prefix "elpher:" link)
                (format "%s:%s" protocol link)))
         (desc (or description url)))
    (pcase format
      (`gemini (format "=> %s %s" url desc))
      (`html (format "<a href=\"%s\">%s</a>" url desc))
      (`latex (format "\\href{%s}{%s}" url desc))
      (_ (if (not description)
             url
           (format "%s (%s)" desc url))))))

(defun elpher-org-store-link ()
  "Store link to an `elpher' page in Org."
  (when (eq major-mode 'elpher-mode)
    (let* ((url (elpher-info-current))
           (desc (car elpher-current-page))
           (protocol (cond
                      ((string-prefix-p "gemini:" url) "gemini")
                      ((string-prefix-p "gopher:" url) "gopher")
                      ((string-prefix-p "finger:" url) "finger")
                      (t "elpher"))))
      (when (equal "elpher" protocol)
        ;; Weird link. Or special inner link?
        (setq url (concat "elpher:" url)))
      (org-link-store-props :type protocol :link url :description desc)
      t)))

(defun elpher-org-follow-link (link protocol)
  "Visit a LINK for the given PROTOCOL.

PROTOCOL may be one of gemini, gopher or finger.  This method also
supports the old protocol elpher, where the link is self-contained."
  (let ((url (if (equal protocol "elpher")
                 (string-remove-prefix "elpher:" link)
               (format "%s:%s" protocol link))))
    (elpher-go url)))

(defun elpher-org-mode-integration ()
  "Set up `elpher' integration for `org-mode'."
  (org-link-set-parameters
   "elpher"
   :store #'elpher-org-store-link
   :export (lambda (link description format _plist)
             (elpher-org-export-link link description format "elpher"))
   :follow (lambda (link _arg) (elpher-org-follow-link link "elpher")))
  (org-link-set-parameters
   "gemini"
   :export (lambda (link description format _plist)
             (elpher-org-export-link link description format "gemini"))
   :follow (lambda (link _arg) (elpher-org-follow-link link "gemini")))
  (org-link-set-parameters
   "gopher"
   :export (lambda (link description format _plist)
             (elpher-org-export-link link description format "gopher"))
   :follow (lambda (link _arg) (elpher-org-follow-link link "gopher")))
  (org-link-set-parameters
   "finger"
   :export (lambda (link description format _plist)
             (elpher-org-export-link link description format "finger"))
   :follow (lambda (link _arg) (elpher-org-follow-link link "finger"))))

(add-hook 'org-mode-hook #'elpher-org-mode-integration)

;;; Browse URL

;;;###autoload
(defun elpher-browse-url-elpher (url &rest _args)
  "Browse URL using Elpher.  This function is used by `browse-url'."
  (interactive (browse-url-interactive-arg "Elpher URL: "))
  (elpher-go url))

;; Use elpher to open gopher, finger and gemini links
;; For recent version of `browse-url' package
(if (boundp 'browse-url-default-handlers)
    (add-to-list
     'browse-url-default-handlers
     '("^\\(gopher\\|finger\\|gemini\\)://" . elpher-browse-url-elpher))
  ;; Patch `browse-url-browser-function' for older ones. The value of
  ;; that variable is `browse-url-default-browser' by default, so
  ;; that's the function that gets advised.
  (advice-add browse-url-browser-function :before-while
              (lambda (url &rest _args)
		"Handle gemini, gopher, and finger schemes using Elpher."
                (let ((scheme (downcase (car (split-string url ":" t)))))
                  (if (member scheme '("gemini" "gopher" "finger"))
                      ;; `elpher-go' always returns nil, which will stop the
                      ;; advice chain here in a before-while
                      (elpher-go url)
                    ;; chain must continue, then return t.
                    t)))))

;; Register "gemini://" as a URI scheme so `browse-url' does the right thing
(with-eval-after-load 'thingatpt
  (add-to-list 'thing-at-point-uri-schemes "gemini://"))

;;; Mu4e:

;; Make mu4e aware of the gemini world
(setq mu4e~view-beginning-of-url-regexp
      "\\(?:https?\\|gopher\\|finger\\|gemini\\)://\\|mailto:")

;;; eww:

;; Let elpher handle gemini, gopher links in eww buffer.
(setq eww-use-browse-url
      "\\`mailto:\\|\\(\\`gemini\\|\\`gopher\\|\\`finger\\)://")


;;; Interactive procedures
;;

(defun elpher-next-link ()
  "Move point to the next link on the current page."
  (interactive)
  (forward-button 1))

(defun elpher-prev-link ()
  "Move point to the previous link on the current page."
  (interactive)
  (backward-button 1))

(defun elpher-follow-current-link ()
  "Open the link or url at point."
  (interactive)
  (push-button))

;;;###autoload
(defun elpher-go (host-or-url)
  "Go to a particular gopher site HOST-OR-URL.
When run interactively HOST-OR-URL is read from the minibuffer."
  (interactive (list
                (read-string (format "Visit URL (default scheme %s): " (elpher-get-default-url-scheme)))))
  (let ((trimmed-host-or-url (string-trim host-or-url)))
    (unless (string-empty-p trimmed-host-or-url)
      (let ((page (elpher-page-from-url trimmed-host-or-url
                                        (elpher-get-default-url-scheme))))
        (switch-to-buffer elpher-buffer-name)
        (elpher-with-clean-buffer
         (elpher-visit-page page))
        nil)))) ; non-nil value is displayed by eshell

(defun elpher-go-current ()
  "Go to a particular site read from the minibuffer, initialized with the current URL."
  (interactive)
  (let* ((address (elpher-page-address elpher-current-page))
         (url (read-string (format "Visit URL (default scheme %s): " (elpher-get-default-url-scheme))
                           (elpher-address-to-url address))))
    (unless (string-empty-p (string-trim url))
      (elpher-visit-page (elpher-page-from-url url) (elpher-get-default-url-scheme)))))

(defun elpher-redraw ()
  "Redraw current page."
  (interactive)
  (elpher-visit-page elpher-current-page))

(defun elpher-reload ()
  "Reload current page."
  (interactive)
  (elpher-reload-current-page))

(defun elpher-toggle-tls ()
  "Toggle TLS encryption mode for gopher."
  (interactive)
  (setq elpher-use-tls (not elpher-use-tls))
  (if elpher-use-tls
      (if (gnutls-available-p)
          (message "TLS gopher mode enabled.  (Will not affect current page until reload.)")
        (setq elpher-use-tls nil)
        (error "Cannot enable TLS gopher mode: GnuTLS not available"))
    (message "TLS gopher mode disabled.  (Will not affect current page until reload.)")))

(defun elpher-view-raw ()
  "View raw server response for current page."
  (interactive)
  (if (elpher-address-about-p (elpher-page-address elpher-current-page))
      (error "This page was not generated by a server")
    (elpher-visit-page elpher-current-page
                       #'elpher-render-raw)))

(defun elpher-back ()
  "Go to previous site."
  (interactive)
  (elpher-visit-previous-page))

(defun elpher-back-to-start ()
  "Go all the way back to the start page."
  (interactive)
  (setq-local elpher-current-page nil)
  (setq-local elpher-history nil)
  (elpher-visit-page (elpher-make-start-page)))

(defun elpher-download ()
  "Download the link at point."
  (interactive)
  (let ((button (button-at (point))))
    (if button
        (let ((page (button-get button 'elpher-page)))
          (unless page
            (error "Not an elpher page"))
          (when (elpher-address-about-p (elpher-page-address page))
            (error "Cannot download %s" (elpher-page-display-string page)))
          (elpher-visit-page (button-get button 'elpher-page)
                             #'elpher-render-download))
      (error "No link selected"))))

(defun elpher-download-current ()
  "Download the current page."
  (interactive)
  (if (elpher-address-about-p (elpher-page-address elpher-current-page))
      (error "Cannot download %s"
             (elpher-page-display-string elpher-current-page))
    (elpher-visit-page (elpher-make-page
                        (elpher-page-display-string elpher-current-page)
                        (elpher-page-address elpher-current-page))
                       #'elpher-render-download
                       t)))

(defun elpher--build-link-map ()
  "Build alist mapping link names to destination pages in current buffer."
  (let ((link-map nil)
        (b (next-button (point-min) t)))
    (while b
      (push (cons (button-label b) b) link-map)
      (setq b (next-button (button-start b))))
    link-map))

(defun elpher-jump ()
  "Select a directory entry by name.  Similar to the info browser (m)enu command."
  (interactive)
  (let* ((link-map (elpher--build-link-map)))
    (if link-map
        (let ((key (let ((completion-ignore-case t))
                     (completing-read "Directory item/link: "
                                      link-map nil t))))
          (if (and key (> (length key) 0))
              (let ((b (cdr (assoc key link-map))))
                (goto-char (button-start b))
                (button-activate b)))))))

(defun elpher-root-dir ()
  "Visit root of current server."
  (interactive)
  (let ((address (elpher-page-address elpher-current-page)))
    (if (not (elpher-address-about-p address))
        (if (or (member (url-filename address) '("/" ""))
                (and (elpher-address-gopher-p address)
                     (= (length (elpher-gopher-address-selector address)) 0)))
            (error "Already at root directory of current server")
          (let ((address-copy (elpher-address-from-url
                               (elpher-address-to-url address))))
            (setf (url-filename address-copy) "")
            (elpher-go (elpher-address-to-url address-copy))))
      (error "Command invalid for %s" (elpher-page-display-string elpher-current-page)))))

(defun elpher-info-page (page)
  "Display URL of PAGE in minibuffer."
  (let ((address (elpher-page-address page)))
    (message "%s" (elpher-address-to-url address))))

(defun elpher-info-link ()
  "Display information on page corresponding to link at point."
  (interactive)
  (let ((button (button-at (point))))
    (unless button
      (error "No item selected"))
    (let ((page (button-get button 'elpher-page)))
      (unless page
        (error "Not an elpher page"))
      (elpher-info-page page))))

(defun elpher-info-current ()
  "Display information on current page."
  (interactive)
  (elpher-info-page elpher-current-page))

(defun elpher-copy-page-url (page)
  "Copy URL representation of address of PAGE to `kill-ring'."
  (let* ((address (elpher-page-address page))
         (url (elpher-address-to-url address)))
    (message "Copied \"%s\" to kill-ring/clipboard." url)
    (kill-new url)))

(defun elpher-copy-link-url ()
  "Copy URL of item at point to `kill-ring'."
  (interactive)
  (let ((button (button-at (point))))
    (unless button
      (error "No item selected"))
    (let ((page (button-get button 'elpher-page)))
      (unless page
        (error "Not an elpher page"))
      (elpher-copy-page-url page))))

(defun elpher-copy-current-url ()
  "Copy URL of current page to `kill-ring'."
  (interactive)
  (elpher-copy-page-url elpher-current-page))

(defun elpher-set-gopher-coding-system ()
  "Specify an explicit character coding system for gopher selectors."
  (interactive)
  (let ((system (read-coding-system "Set coding system to use for gopher (default is to autodetect): " nil)))
    (setq elpher-user-coding-system system)
    (if system
        (message "Gopher coding system fixed to %s. (Reload to see effect)." system)
      (message "Gopher coding system set to autodetect. (Reload to see effect)."))))


;;; Mode and keymap
;;

(defvar elpher-mode-map
  (let ((map (make-sparse-keymap)))
    (define-key map (kbd "TAB") 'elpher-next-link)
    (define-key map (kbd "<backtab>") 'elpher-prev-link)
    (define-key map (kbd "C-M-i") 'elpher-prev-link)
    (define-key map (kbd "u") 'elpher-back)
    (define-key map (kbd "-") 'elpher-back)
    (define-key map (kbd "^") 'elpher-back)
    (define-key map [mouse-3] 'elpher-back)
    (define-key map (kbd "U") 'elpher-back-to-start)
    (define-key map (kbd "g") 'elpher-go)
    (define-key map (kbd "o") 'elpher-go-current)
    (define-key map (kbd "O") 'elpher-root-dir)
    (define-key map (kbd "s") 'elpher-show-history)
    (define-key map (kbd "S") 'elpher-show-visited-pages)
    (define-key map (kbd "r") 'elpher-redraw)
    (define-key map (kbd "R") 'elpher-reload)
    (define-key map (kbd "T") 'elpher-toggle-tls)
    (define-key map (kbd ".") 'elpher-view-raw)
    (define-key map (kbd "d") 'elpher-download)
    (define-key map (kbd "D") 'elpher-download-current)
    (define-key map (kbd "m") 'elpher-jump)
    (define-key map (kbd "i") 'elpher-info-link)
    (define-key map (kbd "I") 'elpher-info-current)
    (define-key map (kbd "c") 'elpher-copy-link-url)
    (define-key map (kbd "C") 'elpher-copy-current-url)
    (define-key map (kbd "a") 'elpher-bookmark-link)
    (define-key map (kbd "A") 'elpher-bookmark-current)
    (define-key map (kbd "B") 'elpher-show-bookmarks)
    (define-key map (kbd "!") 'elpher-set-gopher-coding-system)
    (define-key map (kbd "F") 'elpher-forget-current-certificate)
    (when (fboundp 'evil-define-key*)
      (evil-define-key*
       'motion map
       (kbd "TAB") 'elpher-next-link
       (kbd "C-") 'elpher-follow-current-link
       (kbd "C-t") 'elpher-back
       (kbd "u") 'elpher-back
       (kbd "-") 'elpher-back
       (kbd "^") 'elpher-back
       [mouse-3] 'elpher-back
       (kbd "U") 'elpher-back-to-start
       (kbd "g") 'elpher-go
       (kbd "o") 'elpher-go-current
       (kbd "O") 'elpher-root-dir
       (kbd "s") 'elpher-show-history
       (kbd "S") 'elpher-show-visited-pages
       (kbd "r") 'elpher-redraw
       (kbd "R") 'elpher-reload
       (kbd "T") 'elpher-toggle-tls
       (kbd ".") 'elpher-view-raw
       (kbd "d") 'elpher-download
       (kbd "D") 'elpher-download-current
       (kbd "m") 'elpher-jump
       (kbd "i") 'elpher-info-link
       (kbd "I") 'elpher-info-current
       (kbd "c") 'elpher-copy-link-url
       (kbd "C") 'elpher-copy-current-url
       (kbd "a") 'elpher-bookmark-link
       (kbd "A") 'elpher-bookmark-current
       (kbd "B") 'elpher-show-bookmarks
       (kbd "!") 'elpher-set-gopher-coding-system
       (kbd "F") 'elpher-forget-current-certificate))
    map)
  "Keymap for gopher client.")

(define-derived-mode elpher-mode special-mode "elpher"
  "Major mode for elpher, an elisp gopher client.

This mode is automatically enabled by the interactive
functions which initialize the client, namely
`elpher', and `elpher-go'."
  (setq-local elpher-current-page nil)
  (setq-local elpher-history nil)
  (setq-local elpher-buffer-name (buffer-name))
  (setq-local bookmark-make-record-function #'elpher-bookmark-make-record)
  (setq-local imenu-create-index-function #'elpher-build-current-imenu-index)
  (setq-local xterm-color-preserve-properties t))

(when (fboundp 'evil-set-initial-state)
  (evil-set-initial-state 'elpher-mode 'motion))


;;; Main start procedure
;;

;;;###autoload
(defun elpher (&optional arg)
  "Start elpher with default landing page.
The buffer used for Elpher sessions is determined by the value of
‘elpher-buffer-name’.  If there is already an Elpher session active in
that buffer, Emacs will simply switch to it.  Otherwise, a new session
will begin.  A numeric prefix ARG (as in ‘\\[universal-argument] 42
\\[execute-extended-command] elpher RET’) switches to the session with
that number, creating it if necessary.  A non numeric prefix ARG means
to create a new session.  Returns the buffer selected (or created)."
  (interactive "P")
  (let* ((name (default-value 'elpher-buffer-name))
         (buf (cond ((numberp arg)
                     (get-buffer-create (format "%s<%d>" name arg)))
                    (arg
                     (generate-new-buffer name))
                    (t
                     (get-buffer-create name)))))
    (pop-to-buffer-same-window buf)
    (unless (buffer-modified-p)
      (elpher-mode)
      (elpher-visit-page (elpher-make-start-page))
      "Started Elpher."))); Otherwise (elpher) evaluates to start page string.

;;; elpher.el ends here<|MERGE_RESOLUTION|>--- conflicted
+++ resolved
@@ -1465,14 +1465,8 @@
 Return nil if this portion is not provided."
   (let* ((rest (string-trim (elt (split-string link-line "=>") 1)))
          (idx (string-match "[ \t]" rest)))
-<<<<<<< HEAD
     (and idx
          (elpher-color-filter-apply (string-trim (substring rest (+ idx 1)))))))
-=======
-    (string-trim (if idx
-                     (substring rest (+ idx 1))
-                   (elpher-address-to-iri (elpher-address-from-url (elpher-decode (url-unhex-string rest))))))))
->>>>>>> a29c52d1
 
 (defun elpher-collapse-dot-sequences (filename)
   "Collapse dot sequences in the (absolute) FILENAME.
@@ -1502,7 +1496,7 @@
           (if (string-empty-p (url-filename address))
               (setf (url-filename address) "/")) ;ensure empty filename is marked as absolute
         (setf (url-host address) (url-host current-address))
-        (setf (url-fullness address) (not (string-empty-p (url-host address)))) ; set fullness to t if host is set
+        (setf (url-fullness address) (url-host address)) ; set fullness to t if host is set
         (setf (url-portspec address) (url-portspec current-address)) ; (url-port) too slow!
         (unless (string-prefix-p "/" (url-filename address)) ;deal with relative links
           (setf (url-filename address)
