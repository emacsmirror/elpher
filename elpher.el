;;; elpher.el --- A friendly gopher and gemini client  -*- lexical-binding: t -*-

;; Copyright (C) 2021 Jens Östlund <jostlund@gmail.com>
;; Copyright (C) 2021 F. Jason Park <jp@neverwas.me>
;; Copyright (C) 2021 Christopher Brannon <chris@the-brannons.com>
;; Copyright (C) 2021 Omar Polo <op@omarpolo.com>
;; Copyright (C) 2021 Noodles! <nnoodle@chiru.no>
;; Copyright (C) 2020-2021 Alex Schroeder <alex@gnu.org>
;; Copyright (C) 2020 Zhiwei Chen <chenzhiwei03@kuaishou.com>
;; Copyright (C) 2020 condy0919 <condy0919@gmail.com>
;; Copyright (C) 2020 Alexis <flexibeast@gmail.com>
;; Copyright (C) 2020 Étienne Deparis <etienne@depar.is>
;; Copyright (C) 2020 Simon Nicolussi <sinic@sinic.name>
;; Copyright (C) 2020 Michel Alexandre Salim <michel@michel-slm.name>
;; Copyright (C) 2020 Koushk Roy <kroy@twilio.com>
;; Copyright (C) 2020 Vee <vee@vnsf.xyz>
;; Copyright (C) 2020 Simon South <simon@simonsouth.net>
;; Copyright (C) 2019-2020 Tim Vaughan <plugd@thelambdalab.xyz>

;; Author: Tim Vaughan <plugd@thelambdalab.xyz>
;; Created: 11 April 2019
<<<<<<< HEAD
;; Version: 2.10.3
=======
;; Version: 2.11.0
>>>>>>> 4377906f
;; Keywords: comm gopher
;; Homepage: https://alexschroeder.ch/cgit/elpher
;; Package-Requires: ((emacs "27.1"))

;; This file is not part of GNU Emacs.

;; This program is free software: you can redistribute it and/or modify
;; it under the terms of the GNU General Public License as published by
;; the Free Software Foundation, either version 3 of the License, or
;; (at your option) any later version.

;; This program is distributed in the hope that it will be useful,
;; but WITHOUT ANY WARRANTY; without even the implied warranty of
;; MERCHANTABILITY or FITNESS FOR A PARTICULAR PURPOSE.  See the
;; GNU General Public License for more details.

;; You should have received a copy of the GNU General Public License
;; along with this file.  If not, see <http://www.gnu.org/licenses/>.

;;; Commentary:

;; Elpher aims to provide a practical and friendly gopher and gemini
;; client for GNU Emacs.  It supports:

;; - intuitive keyboard and mouse-driven browsing,
;; - out-of-the-box compatibility with evil-mode,
;; - clickable web and gopher links *in plain text*,
;; - caching of visited sites,
;; - pleasant and configurable colouring of Gopher directories,
;; - direct visualisation of image files,
;; - gopher connections using TLS encryption,
;; - the fledgling Gemini protocol,
;; - the greybeard Finger protocol.

;; To launch Elpher, simply use 'M-x elpher'.  This will open a start
;; page containing information on key bindings and suggested starting
;; points for your gopher exploration.

;; Full instructions can be found in the Elpher info manual.

;; Elpher is under active development.  Any suggestions for
;; improvements are welcome, and can be made on the official
;; project page, https://alexschroeder.ch/cgit/elpher.

;;; Code:

(provide 'elpher)

;;; Dependencies
;;

(require 'seq)
(require 'pp)
(require 'shr)
(require 'url-util)
(require 'subr-x)
(require 'dns)
(require 'nsm)
(require 'gnutls)
(require 'socks)

;;; ANSI colors or XTerm colors

(or (require 'xterm-color nil t)
    (require 'ansi-color))

(defalias 'elpher-color-filter-apply
  (if (fboundp 'xterm-color-filter)
      (lambda (s)
        (let ((xterm-color-render nil))
          (xterm-color-filter s)))
    'ansi-color-filter-apply)
  "A function to filter out ANSI escape sequences.")
(defalias 'elpher-color-apply
  (if (fboundp 'xterm-color-filter)
      'xterm-color-filter
    'ansi-color-apply)
  "A function to apply ANSI escape sequences.")

;;; Global constants
;;

<<<<<<< HEAD
(defconst elpher-version "2.10.3"
=======
(defconst elpher-version "2.11.0"
>>>>>>> 4377906f
  "Current version of elpher.")

(defconst elpher-margin-width 6
  "Width of left-hand margin used when rendering indicies.")

(defconst elpher-type-map
  '(((gopher ?0) elpher-get-gopher-page elpher-render-text "txt" elpher-text)
    ((gopher ?1) elpher-get-gopher-page elpher-render-index "/" elpher-index)
    ((gopher ?4) elpher-get-gopher-page elpher-render-download "bin" elpher-binary)
    ((gopher ?5) elpher-get-gopher-page elpher-render-download "bin" elpher-binary)
    ((gopher ?7) elpher-get-gopher-query-page elpher-render-index "?" elpher-search)
    ((gopher ?9) elpher-get-gopher-page elpher-render-download "bin" elpher-binary)
    ((gopher ?g) elpher-get-gopher-page elpher-render-image "img" elpher-image)
    ((gopher ?p) elpher-get-gopher-page elpher-render-image "img" elpher-image)
    ((gopher ?I) elpher-get-gopher-page elpher-render-image "img" elpher-image)
    ((gopher ?d) elpher-get-gopher-page elpher-render-download "doc" elpher-binary)
    ((gopher ?P) elpher-get-gopher-page elpher-render-download "doc" elpher-binary)
    ((gopher ?s) elpher-get-gopher-page elpher-render-download "snd" elpher-binary)
    ((gopher ?h) elpher-get-gopher-page elpher-render-html "htm" elpher-html)
    (gemini elpher-get-gemini-page elpher-render-gemini "gem" elpher-gemini)
    (finger elpher-get-finger-page elpher-render-text "txt" elpher-text)
    (telnet elpher-get-telnet-page nil "tel" elpher-telnet)
    (other-url elpher-get-other-url-page nil "url" elpher-other-url)
    ((special start) elpher-get-start-page nil)
    ((special history) elpher-get-history-page nil)
    ((special history-all) elpher-get-history-all-page nil))
  "Association list from types to getters, renderers, margin codes and index faces.")


;;; Internal variables
;;

;; buffer-local
(defvar elpher--gemini-page-headings nil
  "List of headings on the page.")

(defvar elpher--gemini-page-links nil
  "List of links on the page.")

(defvar elpher--gemini-page-links-cache (make-hash-table :test 'equal)
  "Hash of addresses and page links.")

;;; Customization group
;;

(defgroup elpher nil
  "A gopher and gemini client."
  :group 'applications)

;; General appearance and customizations

(defcustom elpher-open-urls-with-eww nil
  "If non-nil, open URL selectors using eww.
Otherwise, use the system browser via the `browse-url' function."
  :type '(boolean))

(defcustom elpher-use-header t
  "If non-nil, display current page information in buffer header."
  :type '(boolean))

(defcustom elpher-auto-disengage-TLS nil
  "If non-nil, automatically disengage TLS following an unsuccessful connection.
While enabling this may seem convenient, it is also potentially
dangerous as it allows switching from an encrypted channel back to
plain text without user input."
  :type '(boolean))

(defcustom elpher-connection-timeout 5
  "Specifies the number of seconds to wait for a network connection to time out."
  :type '(integer))

(defcustom elpher-filter-ansi-from-text nil
  "If non-nil, filter ANSI escape sequences from text.
The default behaviour is to use the ansi-color package to interpret these
sequences."
  :type '(boolean))

(defcustom elpher-certificate-directory
  (file-name-as-directory (locate-user-emacs-file "elpher-certificates"))
  "Specify the name of the directory where client certificates will be stored.
These certificates may be used for establishing authenticated TLS connections."
  :type '(directory))

(defcustom elpher-openssl-command "openssl"
  "The command used to launch openssl when generating TLS client certificates."
  :type '(file))

(defcustom elpher-default-url-type "gopher"
  "Default URL type (i.e. scheme) to assume if not explicitly given."
  :type '(choice (const "gopher")
                 (const "gemini")))

(defcustom elpher-gemini-TLS-cert-checks nil
  "If non-nil, verify gemini server TLS certs using the default security level.
Otherwise, certificate verification is disabled.

This defaults to off because it is standard practice for Gemini servers
to use self-signed certificates, meaning that most servers provide what
EMACS considers to be an invalid certificate."
  :type '(boolean))

(defcustom elpher-gemini-max-fill-width 80
  "Specify the maximum default width (in columns) of text/gemini documents.
The actual width used is the minimum of this value and the window width at
the time when the text is rendered."
  :type '(integer))

(defcustom elpher-gemini-link-string "→ "
  "Specify the string used to indicate links when rendering gemini maps.
May be empty."
  :type '(string))

(defcustom elpher-gemini-bullet-string "•"
  "Specify the string used for bullets when rendering gemini maps."
  :type '(string))

(defcustom elpher-ipv4-always nil
  "If non-nil, elpher will always use IPv4 to establish network connections.
This can be useful when browsing from a computer that supports IPv6, because
some servers which do not support IPv6 can take a long time to time-out."
  :type '(boolean))

(defcustom elpher-socks-always nil
  "If non-nil, elpher will establish network connections over a SOCKS proxy.
Otherwise, the SOCKS proxy is only used for connections to onion services."
  :type '(boolean))

(defcustom elpher-gemini-number-links nil
  "If non-nil, number links in gemini pages when rendering.
Links can be accessed by pressing `v' ('visit') followed by the link number."
  :type '(boolean))

;; Face customizations

(defgroup elpher-faces nil
  "Elpher face customizations."
  :group 'elpher)

(defface elpher-index
  '((t :inherit font-lock-keyword-face))
  "Face used for directory type directory records.")

(defface elpher-text
  '((t :inherit bold))
  "Face used for text type directory records.")

(defface elpher-info
  '((t :inherit default))
  "Face used for info type directory records.")

(defface elpher-image
  '((t :inherit font-lock-string-face))
  "Face used for image type directory records.")

(defface elpher-search
  '((t :inherit warning))
  "Face used for search type directory records.")

(defface elpher-html
  '((t :inherit font-lock-comment-face))
  "Face used for html type directory records.")

(defface elpher-gemini
  '((t :inherit font-lock-constant-face))
  "Face used for Gemini type directory records.")

(defface elpher-other-url
  '((t :inherit font-lock-comment-face))
  "Face used for other URL type links records.")

(defface elpher-telnet
  '((t :inherit font-lock-function-name-face))
  "Face used for telnet type directory records.")

(defface elpher-binary
  '((t :inherit font-lock-doc-face))
  "Face used for binary type directory records.")

(defface elpher-unknown
  '((t :inherit error))
  "Face used for directory records with unknown/unsupported types.")

(defface elpher-margin-key
  '((t :inherit bold))
  "Face used for directory margin key.")

(defface elpher-margin-brackets
  '((t :inherit shadow))
  "Face used for brackets around directory margin key.")

(defface elpher-gemini-heading1
  '((t :inherit bold :height 1.8))
  "Face used for gemini heading level 1.")

(defface elpher-gemini-heading2
  '((t :inherit bold :height 1.5))
  "Face used for gemini heading level 2.")

(defface elpher-gemini-heading3
  '((t :inherit bold :height 1.2))
  "Face used for gemini heading level 3.")

(defface elpher-gemini-preformatted
  '((t :inherit fixed-pitch))
  "Face used for pre-formatted gemini text blocks.")

(defface elpher-gemini-quoted
  '((t :inherit font-lock-doc-face))
  "Face used for gemini quoted texts.")

;;; Model
;;

;; Address

;; An elpher "address" object is either a url object or a symbol.
;; Symbol addresses are "special", corresponding to pages generated
;; dynamically for and by elpher.  All others represent pages which
;; rely on content retrieved over the network.

(defun elpher-address-from-url (url-string)
  "Create a ADDRESS object corresponding to the given URL-STRING."
  (let ((data (match-data))) ; Prevent parsing clobbering match data
    (unwind-protect
        (let ((url (url-generic-parse-url url-string)))
          (unless (and (not (url-fullness url)) (url-type url))
            (setf (url-fullness url) t)
            (unless (url-type url)
              (setf (url-type url) elpher-default-url-type))
            (unless (url-host url)
              (let ((p (split-string (url-filename url) "/" nil nil)))
                (setf (url-host url) (car p))
                (setf (url-filename url)
                      (if (cdr p)
                          (concat "/" (mapconcat #'identity (cdr p) "/"))
                        ""))))
            (when (or (equal "gopher" (url-type url))
                      (equal "gophers" (url-type url)))
              ;; Gopher defaults
              (when (or (equal (url-filename url) "")
                        (equal (url-filename url) "/"))
                (setf (url-filename url) "/1")))
            (when (equal "gemini" (url-type url))
              ;; Gemini defaults
              (if (equal (url-filename url) "")
                  (setf (url-filename url) "/"))))
          (elpher-remove-redundant-ports url))
      (set-match-data data))))

(defun elpher-remove-redundant-ports (address)
  "Remove redundant port specifiers from ADDRESS.
Here 'redundant' means that the specified port matches the default
for that protocol, eg 70 for gopher."
  (if (and (not (elpher-address-special-p address))
           (eq (url-portspec address) ; (url-port) is too slow!
               (pcase (url-type address)
                 ("gemini" 1965)
                 ((or "gopher" "gophers") 70)
                 ("finger" 79)
                 (_ -1))))
      (setf (url-portspec address) nil))
  address)

(defun elpher-make-gopher-address (type selector host port &optional tls)
  "Create an ADDRESS object using gopher directory record attributes.
The basic attributes include: TYPE, SELECTOR, HOST and PORT.
If the optional attribute TLS is non-nil, the address will be marked as
requiring gopher-over-TLS."
  (cond
   ((equal type ?i) nil)
   ((and (equal type ?h)
         (string-prefix-p "URL:" selector))
    (elpher-address-from-url (elt (split-string selector "URL:") 1)))
   ((equal type ?8)
    (elpher-address-from-url
     (concat "telnet"
             "://" host
             ":" (number-to-string port))))
   (t
    (elpher-address-from-url
     (concat "gopher" (if tls "s" "")
             "://" host
             ":" (number-to-string port)
             "/" (string type)
             selector)))))

(defun elpher-make-special-address (type)
  "Create an ADDRESS object corresponding to the given special address symbol TYPE."
  type)

(defun elpher-make-start-page ()
  "Create the start page."
  (elpher-make-page "Elpher Start Page"
                    (elpher-make-special-address 'start)))

(defun elpher-address-to-url (address)
  "Get string representation of ADDRESS, or nil if ADDRESS is special."
  (if (elpher-address-special-p address)
      nil
    (url-encode-url (url-recreate-url address))))

(defun elpher-address-type (address)
  "Retrieve type of ADDRESS object.
This is used to determine how to retrieve and render the document the
address refers to, via the table `elpher-type-map'."
  (if (symbolp address)
      (list 'special address)
    (let ((protocol (url-type address)))
      (cond ((or (equal protocol "gopher")
                 (equal protocol "gophers"))
             (list 'gopher
                   (if (member (url-filename address) '("" "/"))
                       ?1
                     (string-to-char (substring (url-filename address) 1)))))
            ((equal protocol "gemini")
             'gemini)
            ((equal protocol "telnet")
             'telnet)
            ((equal protocol "finger")
             'finger)
            (t 'other-url)))))

(defun elpher-address-protocol (address)
  "Retrieve the transport protocol for ADDRESS.  This is nil for special addresses."
  (if (symbolp address)
      nil
    (url-type address)))

(defun elpher-address-filename (address)
  "Retrieve the filename component of ADDRESS.
For gopher addresses this is a combination of the selector type and selector."
  (if (symbolp address)
      nil
    (url-unhex-string (url-filename address))))

(defun elpher-address-host (address)
  "Retrieve host from ADDRESS object."
  (url-host address))

(defun elpher-address-user (address)
  "Retrieve user from ADDRESS object."
  (url-user address))

(defun elpher-address-port (address)
  "Retrieve port from ADDRESS object.
If no address is defined, returns 0.  (This is for compatibility with the URL library.)"
  (if (symbolp address)
      0
    (url-port address)))

(defun elpher-address-special-p (address)
  "Return non-nil if ADDRESS object is special (e.g. start page page)."
  (symbolp address))

(defun elpher-address-gopher-p (address)
  "Return non-nill if ADDRESS object is a gopher address."
  (and (not (elpher-address-special-p address))
       (member (elpher-address-protocol address) '("gopher" "gophers"))))

(defun elpher-gopher-address-selector (address)
  "Retrieve gopher selector from ADDRESS object."
  (if (member (url-filename address) '("" "/"))
      ""
    (url-unhex-string (substring (url-filename address) 2))))


;; Cache

(defvar elpher-content-cache (make-hash-table :test 'equal))
(defvar elpher-pos-cache (make-hash-table :test 'equal))

(defun elpher-get-cached-content (address)
  "Retrieve the cached content for ADDRESS, or nil if none exists."
  (gethash address elpher-content-cache))

(defun elpher-cache-content (address content)
  "Set the content cache for ADDRESS to CONTENT."
  (puthash address content elpher-content-cache))

(defun elpher-get-cached-pos (address)
  "Retrieve the cached cursor position for ADDRESS, or nil if none exists."
  (gethash address elpher-pos-cache))

(defun elpher-cache-pos (address pos)
  "Set the cursor position cache for ADDRESS to POS."
  (puthash address pos elpher-pos-cache))


;; Page

(defun elpher-make-page (display-string address)
  "Create a page with DISPLAY-STRING and ADDRESS."
  (list display-string address))

(defun elpher-page-display-string (page)
  "Retrieve the display string corresponding to PAGE."
  (elt page 0))

(defun elpher-page-address (page)
  "Retrieve the address corresponding to PAGE."
  (elt page 1))

(defun elpher-page-set-address (page new-address)
  "Set the address corresponding to PAGE to NEW-ADDRESS."
  (setcar (cdr page) new-address))

(defvar elpher-current-page nil
  "The current page for this Elpher buffer.")

(defvar elpher-history nil
  "The local history for this Elpher buffer.
This variable is used by `elpher-back' and
`elpher-show-history'.")

(defvar elpher-history-all nil
  "The global history for all Elpher buffers.
This variable is used by `elpher-show-history-all'.")

(defun elpher-visit-page (page &optional renderer no-history)
  "Visit PAGE using its own renderer or RENDERER, if non-nil.
Additionally, push PAGE onto the stack of previously-visited pages,
unless NO-HISTORY is non-nil."
  (elpher-save-pos)
  (elpher-process-cleanup)
  (unless (or no-history
              (equal (elpher-page-address elpher-current-page)
                     (elpher-page-address page)))
    (push elpher-current-page elpher-history)
    (push elpher-current-page elpher-history-all))
  (setq-local elpher-current-page page)
  (let* ((address (elpher-page-address page))
         (type (elpher-address-type address))
         (type-record (cdr (assoc type elpher-type-map)))
         (page-links nil))
    (if type-record
        (progn
          (funcall (car type-record)
                   (if renderer
                       renderer
                     (cadr type-record)))
          (setq page-links (gethash address elpher--gemini-page-links-cache))
          (if page-links
              (setq elpher--gemini-page-links page-links)))
      (elpher-visit-previous-page)
      (pcase type
        (`(gopher ,type-char)
         (error "Unsupported gopher selector type '%c' for '%s'"
                type-char (elpher-address-to-url address)))
        (other
         (error "Unsupported address type '%S' for '%s'"
                other (elpher-address-to-url address)))))))

(defun elpher-visit-previous-page ()
  "Visit the previous page in the history."
  (let ((previous-page (pop elpher-history)))
    (if previous-page
        (elpher-visit-page previous-page nil t)
      (error "No previous page"))))

(defun elpher-reload-current-page ()
  "Reload the current page, discarding any existing cached content."
  (elpher-cache-content (elpher-page-address elpher-current-page) nil)
  (elpher-visit-page elpher-current-page))

(defun elpher-save-pos ()
  "Save the current position of point to the current page."
  (when elpher-current-page
    (elpher-cache-pos (elpher-page-address elpher-current-page) (point))))

(defun elpher-restore-pos ()
  "Restore the position of point to that cached in the current page."
  (let ((pos (elpher-get-cached-pos (elpher-page-address elpher-current-page))))
    (if pos
        (goto-char pos)
      (goto-char (point-min)))))


;;; Buffer preparation
;;

(defvar elpher-buffer-name "*elpher*"
  "The default name of the Elpher buffer.")

(defun elpher-update-header ()
  "If `elpher-use-header' is true, display current page info in window header."
  (if elpher-use-header
      (let* ((display-string (elpher-page-display-string elpher-current-page))
             (address (elpher-page-address elpher-current-page))
             (tls-string (if (and (not (elpher-address-special-p address))
                                  (member (elpher-address-protocol address)
                                          '("gophers" "gemini")))
                             " [TLS encryption]"
                           ""))
             (header (concat display-string
                             (propertize tls-string 'face 'bold))))
        (setq header-line-format header))))

(defmacro elpher-with-clean-buffer (&rest args)
  "Evaluate ARGS with a clean *elpher* buffer as current."
<<<<<<< HEAD
  (declare (debug (body)))
  (list 'with-current-buffer "*elpher*"
        '(elpher-mode)
        (append (list 'let '((inhibit-read-only t))
                      '(setq-local network-security-level
                                   (default-value 'network-security-level))
                      '(erase-buffer)
                      '(elpher-update-header))
                args)))
=======
  `(with-current-buffer elpher-buffer-name
     (unless (eq major-mode 'elpher-mode)
       ;; avoid resetting buffer-local variables
       (elpher-mode))
     (let ((inhibit-read-only t))
       (setq-local network-security-level
                   (default-value 'network-security-level))
       (erase-buffer)
       (elpher-update-header)
       ,@args)))
>>>>>>> 4377906f

(defun elpher-buffer-message (string &optional line)
  "Replace first line in elpher buffer with STRING.
If LINE is non-nil, replace that line instead."
  (with-current-buffer elpher-buffer-name
    (let ((inhibit-read-only t))
      (goto-char (point-min))
      (if line
          (forward-line line))
      (let ((data (match-data)))
        (unwind-protect
            (progn
              (re-search-forward "^.*$")
              (replace-match string))
          (set-match-data data))))))


;;; Text Processing
;;

(defvar elpher-user-coding-system nil
  "User-specified coding system to use for decoding text responses.")

(defun elpher-decode (string)
  "Decode STRING using autodetected or user-specified coding system."
  (decode-coding-string string
                        (if elpher-user-coding-system
                            elpher-user-coding-system
                          (detect-coding-string string t))))

(defun elpher-preprocess-text-response (string)
  "Preprocess text selector response contained in STRING.
This involes decoding the character representation, and clearing
away CRs and any terminating period."
  (elpher-decode (replace-regexp-in-string "\n\\.\n$" "\n"
                                           (replace-regexp-in-string "\r" "" string))))


;;; Network error reporting
;;

(defun elpher-network-error (address error)
  "Display ERROR message following unsuccessful negotiation with ADDRESS.
ERROR can be either an error object or a string."
  (elpher-with-clean-buffer
   (insert (propertize "\n---- ERROR -----\n\n" 'face 'error)
           "When attempting to retrieve " (elpher-address-to-url address) ":\n"
           (if (stringp error) error (error-message-string error)) "\n"
           (propertize "\n----------------\n\n" 'face 'error)
           "Press 'u' to return to the previous page.")))


;;; General network communication
;;

(defvar elpher-network-timer nil
  "Timer used for network connections.")

(defvar elpher-use-tls nil
  "If non-nil, use TLS to communicate with gopher servers.")

(defvar elpher-client-certificate nil
  "If non-nil, contains client certificate details to use for TLS connections.")

(defun elpher-process-cleanup ()
  "Immediately shut down any extant elpher process and timers."
  (let ((p (get-process "elpher-process")))
    (if p (delete-process p)))
  (if (timerp elpher-network-timer)
      (cancel-timer elpher-network-timer)))

(defun elpher-get-host-response (address default-port query-string response-processor
                                         &optional use-tls force-ipv4)
  "Generic function for retrieving data from ADDRESS.

When ADDRESS lacks a specific port, DEFAULT-PORT is used instead.
QUERY-STRING is a string sent to the host specified by ADDRESS to
illicet a response.  This response is passed as an argument to the
function RESPONSE-PROCESSOR.

If non-nil, USE-TLS specifies that the connection is to be made over
TLS.  If set to gemini, the certificate verification will be disabled
unless `elpher-gemini-TLS-cert-checks' is non-nil.

If non-nil, FORCE-IPV4 causes the network connection to be made over
ipv4 only.  (The default behaviour when this is not set depends on
the host operating system and the local network capabilities."
  (if (and use-tls (not (gnutls-available-p)))
      (error "Use of TLS requires Emacs to be compiled with GNU TLS support")
    (unless (< (elpher-address-port address) 65536)
      (error "Cannot establish network connection: port number > 65536"))
    (when (and (eq use-tls 'gemini) (not elpher-gemini-TLS-cert-checks))
      (setq-local network-security-level 'low)
      (setq-local gnutls-verify-error nil))
    (condition-case nil
        (let* ((kill-buffer-query-functions nil)
               (port (elpher-address-port address))
               (service (if (> port 0) port default-port))
               (host (elpher-address-host address))
               (socks (or elpher-socks-always (string-suffix-p ".onion" host)))
               (response-string-parts nil)
               (bytes-received 0)
               (hkbytes-received 0)
               (timer (run-at-time elpher-connection-timeout nil
                                   (lambda ()
                                     (elpher-process-cleanup)
                                     (cond
                                        ; Try again with IPv4
                                      ((not (or force-ipv4 socks))
                                       (message "Connection timed out.  Retrying with IPv4.")
                                       (elpher-get-host-response address default-port
                                                                 query-string
                                                                 response-processor
                                                                 use-tls t))
                                      ((and use-tls
                                            (not (eq use-tls 'gemini))
                                            (or elpher-auto-disengage-TLS
                                                (y-or-n-p
                                                 "TLS connetion failed.  Disable TLS mode and retry? ")))
                                       (setq elpher-use-tls nil)
                                       (elpher-get-host-response address default-port
                                                                 query-string
                                                                 response-processor
                                                                 nil force-ipv4))
                                      (t
                                       (elpher-network-error address "Connection time-out."))))))
               (gnutls-params (list :type 'gnutls-x509pki :hostname host
                                    :keylist (elpher-get-current-keylist address)))
               (proc (if socks (socks-open-network-stream "elpher-process" nil host service)
                       (make-network-process :name "elpher-process"
                                             :host host
                                             :family (and force-ipv4 'ipv4)
                                             :service service
                                             :buffer nil
                                             :nowait t
                                             :tls-parameters
                                             (and use-tls
                                                  (cons 'gnutls-x509pki
                                                        (apply #'gnutls-boot-parameters
                                                               gnutls-params)))))))
          (setq elpher-network-timer timer)
          (set-process-coding-system proc 'binary 'binary)
          (set-process-query-on-exit-flag proc nil)
          (elpher-buffer-message (concat "Connecting to " host "..."
                                         " (press 'u' to abort)"))
          (set-process-filter proc
                              (lambda (_proc string)
                                (when timer
                                  (cancel-timer timer)
                                  (setq timer nil))
                                (setq bytes-received (+ bytes-received (length string)))
                                (let ((new-hkbytes-received (/ bytes-received 102400)))
                                  (when (> new-hkbytes-received hkbytes-received)
                                    (setq hkbytes-received new-hkbytes-received)
                                    (elpher-buffer-message
                                     (concat "("
                                             (number-to-string (/ hkbytes-received 10.0))
                                             " MB read)")
                                     1)))
                                (setq response-string-parts
                                      (cons string response-string-parts))))
          (set-process-sentinel proc
                                (lambda (proc event)
                                  (when timer
                                    (cancel-timer timer))
                                  (condition-case the-error
                                      (cond
                                       ((string-prefix-p "open" event)    ; request URL
                                        (elpher-buffer-message
                                         (concat "Connected to " host ". Receiving data..."
                                                 " (press 'u' to abort)"))
                                        (let ((inhibit-eol-conversion t))
                                          (process-send-string proc query-string)))
                                       ((string-prefix-p "deleted" event)) ; do nothing
                                       ((and (not response-string-parts)
                                             (not (or elpher-ipv4-always force-ipv4 socks)))
                                        ; Try again with IPv4
                                        (message "Connection failed. Retrying with IPv4.")
                                        (elpher-get-host-response address default-port
                                                                  query-string
                                                                  response-processor
                                                                  use-tls t))
                                       (response-string-parts
                                        (elpher-with-clean-buffer
                                         (insert "Data received.  Rendering..."))
                                        (funcall response-processor
                                                 (apply #'concat (reverse response-string-parts)))
                                        (elpher-restore-pos))
                                       (t
                                        (error "No response from server")))
                                    (error
                                     (elpher-network-error address the-error)))))
          (when socks
            (if use-tls (apply #'gnutls-negotiate :process proc gnutls-params))
            (funcall (process-sentinel proc) proc "open\n")))
      (error
       (error "Error initiating connection to server")))))


;;; Client-side TLS Certificate Management
;;

(defun elpher-generate-certificate (common-name key-file cert-file &optional temporary)
  "Generate a key and a self-signed client TLS certificate using openssl.

The Common Name field of the certificate is set to COMMON-NAME.  The
arguments KEY-FILE and CERT-FILE should contain the absolute paths of
the key and certificate files to write.

If TEMPORARY is non-nil, the certificate will be given an exporation
period of one day, and the key and certificate files will be deleted
when the certificate is no longer needed for the current session.

Otherwise, the certificate will be given a 100 year expiration period
and the files will not be deleted.

The function returns a list containing the current host name, the
temporary flag, and the key and cert file names in the form required
by `gnutls-boot-parameters`."
  (let ((exp-key-file (expand-file-name key-file))
        (exp-cert-file (expand-file-name cert-file)))
    (condition-case nil
        (progn
          (call-process elpher-openssl-command nil nil nil
                        "req" "-x509" "-newkey" "rsa:2048"
                        "-days" (if temporary "1" "36500")
                        "-nodes"
                        "-subj" (concat "/CN=" common-name)
                        "-keyout" exp-key-file
                        "-out" exp-cert-file)
          (list (elpher-address-host (elpher-page-address elpher-current-page))
                temporary exp-key-file exp-cert-file))
      (error
       (message "Check that openssl is installed, or customize `elpher-openssl-command`.")
       (error "Program 'openssl', required for certificate generation, not found")))))

(defun elpher-generate-throwaway-certificate ()
  "Generate and return details of a throwaway certificate.
The key and certificate files will be deleted when they are no
longer needed for this session."
  (let* ((file-base (make-temp-name "elpher"))
         (key-file (concat temporary-file-directory file-base ".key"))
         (cert-file (concat temporary-file-directory file-base ".crt")))
    (elpher-generate-certificate file-base key-file cert-file t)))

(defun elpher-generate-persistent-certificate (file-base common-name)
  "Generate and return details of a persistent certificate.
The argument FILE-BASE is used as the base for the key and certificate
files, while COMMON-NAME specifies the common name field of the
certificate.

The key and certificate files are written to in `elpher-certificate-directory'."
  (let* ((key-file (concat elpher-certificate-directory file-base ".key"))
         (cert-file (concat elpher-certificate-directory file-base ".crt")))
    (elpher-generate-certificate common-name key-file cert-file)))

(defun elpher-get-existing-certificate (file-base)
  "Return a certificate object corresponding to an existing certificate.
It is assumed that the key files FILE-BASE.key and FILE-BASE.crt exist in
the directory `elpher-certificate-directory'."
  (let* ((key-file (concat elpher-certificate-directory file-base ".key"))
         (cert-file (concat elpher-certificate-directory file-base ".crt")))
    (list (elpher-address-host (elpher-page-address elpher-current-page))
          nil
          (expand-file-name key-file)
          (expand-file-name cert-file))))

(defun elpher-install-and-use-existing-certificate (key-file-src cert-file-src file-base)
  "Install a key+certificate file pair in `elpher-certificate-directory'.
The strings KEY-FILE-SRC and CERT-FILE-SRC are the existing key and
certificate files to install.  The argument FILE-BASE is used as the
base for the installed key and certificate files."
  (let* ((key-file (concat elpher-certificate-directory file-base ".key"))
         (cert-file (concat elpher-certificate-directory file-base ".crt")))
    (if (or (file-exists-p key-file)
            (file-exists-p cert-file))
        (error "A certificate with base name %s is already installed" file-base))
    (copy-file key-file-src key-file)
    (copy-file cert-file-src cert-file)
    (list (elpher-address-host (elpher-page-address elpher-current-page))
          nil
          (expand-file-name key-file)
          (expand-file-name cert-file))))

(defun elpher-list-existing-certificates ()
  "Return a list of the persistent certificates in `elpher-certificate-directory'."
  (unless (file-directory-p elpher-certificate-directory)
    (make-directory elpher-certificate-directory))
  (mapcar
   (lambda (file)
     (file-name-sans-extension file))
   (directory-files elpher-certificate-directory nil "\\.key$")))

(defun elpher-forget-current-certificate ()
  "Causes any current certificate to be forgotten.)
In the case of throwaway certificates, the key and certificate files
are also deleted."
  (interactive)
  (when elpher-client-certificate
    (unless (and (called-interactively-p 'any)
                 (not (y-or-n-p (concat "Really forget client certificate? "
                                        "(Throwaway certificates will be deleted.)"))))
      (when (cadr elpher-client-certificate)
        (delete-file (elt elpher-client-certificate 2))
        (delete-file (elt elpher-client-certificate 3)))
      (setq elpher-client-certificate nil)
      (if (called-interactively-p 'any)
          (message "Client certificate forgotten.")))))

(defun elpher-get-current-keylist (address)
  "Retrieve the `gnutls-boot-parameters'-compatable keylist.

This is obtained from the client certificate described by
`elpher-current-certificate', if one is available and the host for
that certificate matches the host in ADDRESS.

If `elpher-current-certificate' is non-nil, and its host name doesn't
match that of ADDRESS, the certificate is forgotten."
  (if elpher-client-certificate
      (if (string= (car elpher-client-certificate)
                   (elpher-address-host address))
          (list (cddr elpher-client-certificate))
        (elpher-forget-current-certificate)
        (message "Disabling client certificate for new host")
        nil)
    nil))


;;; Gopher selector retrieval
;;

(defun elpher-get-gopher-response (address renderer)
  "Get response string from gopher server at ADDRESS and render using RENDERER."
  (elpher-get-host-response address 70
                            (concat (elpher-gopher-address-selector address) "\r\n")
                            renderer
                            (or (string= (elpher-address-protocol address) "gophers")
                                elpher-use-tls)))

(defun elpher-get-gopher-page (renderer)
  "Getter function for gopher pages.
The RENDERER procedure is used to display the contents of the page
once they are retrieved from the gopher server."
  (let* ((address (elpher-page-address elpher-current-page))
         (content (elpher-get-cached-content address)))
    (if (and content (funcall renderer nil))
        (elpher-with-clean-buffer
         (insert content)
         (elpher-restore-pos))
      (elpher-with-clean-buffer
       (insert "LOADING... (use 'u' to cancel)\n"))
      (condition-case the-error
          (elpher-get-gopher-response address renderer)
        (error
         (elpher-network-error address the-error))))))

;; Index rendering

(defun elpher-insert-index (string)
  "Insert the index corresponding to STRING into the current buffer."
  ;; Should be able to split directly on CRLF, but some non-conformant
  ;; LF-only servers sadly exist, hence the following.
  (let ((str-processed (elpher-preprocess-text-response string)))
    (dolist (line (split-string str-processed "\n"))
      (ignore-errors
        (unless (= (length line) 0)
          (let* ((type (elt line 0))
                 (fields (split-string (substring line 1) "\t"))
                 (display-string (elt fields 0))
                 (selector (elt fields 1))
                 (host (elt fields 2))
                 (port (if (elt fields 3)
                           (string-to-number (elt fields 3))
                         nil))
                 (address (elpher-make-gopher-address type selector host port)))
            (elpher-insert-index-record display-string address)))))))

(defun elpher-insert-margin (&optional type-name)
  "Insert index margin, optionally containing the TYPE-NAME, into the current buffer."
  (if type-name
      (progn
        (insert (format (concat "%" (number-to-string (- elpher-margin-width 1)) "s")
                        (concat
                         (propertize "[" 'face 'elpher-margin-brackets)
                         (propertize type-name 'face 'elpher-margin-key)
                         (propertize "]" 'face 'elpher-margin-brackets))))
        (insert " "))
    (insert (make-string elpher-margin-width ?\s))))

(defun elpher--page-button-help (_window buffer pos)
  "Function called by Emacs to generate mouse-over text.
The arguments specify the BUFFER and the POS within the buffer of the item
for which help is required.  The function returns the help to be
displayed.  The _WINDOW argument is currently unused."
  (with-current-buffer buffer
    (let ((button (button-at pos)))
      (when button
        (let* ((page (button-get button 'elpher-page))
               (address (elpher-page-address page)))
          (format "mouse-1, RET: open '%s'" (if (elpher-address-special-p address)
                                                address
                                              (elpher-address-to-url address))))))))

(defun elpher-insert-index-record (display-string &optional address)
  "Function to insert an index record into the current buffer.
The contents of the record are dictated by DISPLAY-STRING and ADDRESS.
If ADDRESS is not supplied or nil the record is rendered as an
'information' line."
  (let* ((type (if address (elpher-address-type address) nil))
         (type-map-entry (cdr (assoc type elpher-type-map))))
    (if type-map-entry
        (let* ((margin-code (elt type-map-entry 2))
               (face (elt type-map-entry 3))
               (filtered-display-string (elpher-color-filter-apply display-string))
               (page (elpher-make-page filtered-display-string address)))
          (elpher-insert-margin margin-code)
          (insert-text-button filtered-display-string
                              'face face
                              'elpher-page page
                              'action #'elpher-click-link
                              'follow-link t
                              'help-echo #'elpher--page-button-help))
      (pcase type
        ('nil ;; Information
         (elpher-insert-margin)
         (let ((propertized-display-string
                (propertize display-string 'face 'elpher-info)))
           (insert (elpher-process-text-for-display propertized-display-string))))
        (`(gopher ,selector-type) ;; Unknown
         (elpher-insert-margin (concat (char-to-string selector-type) "?"))
         (insert (propertize display-string
                             'face 'elpher-unknown)))))
    (insert "\n")))

(defun elpher-click-link (button)
  "Function called when the gopher link BUTTON is activated (via mouse or keypress)."
  (let ((page (button-get button 'elpher-page)))
    (elpher-visit-page page)))

(defun elpher-render-index (data &optional _mime-type-string)
  "Render DATA as an index.  MIME-TYPE-STRING is unused."
  (elpher-with-clean-buffer
   (if (not data)
       t
     (elpher-insert-index data)
     (elpher-cache-content (elpher-page-address elpher-current-page)
                           (buffer-string)))))

;; Text rendering

(defconst elpher-url-regex
  "\\([a-zA-Z]+\\)://\\([a-zA-Z0-9.-]*[a-zA-Z0-9-]\\|\\[[a-zA-Z0-9:]+\\]\\)\\(:[0-9]+\\)?\\(/\\([0-9a-zA-Z_~?/@|:.%#=&-]*[0-9a-zA-Z_~?/@|#-]\\)?\\)?"
  "Regexp used to locate and buttinofy URLs in text files loaded by elpher.")

(defun elpher-buttonify-urls (string)
  "Turn substrings which look like urls in STRING into clickable buttons."
  (with-temp-buffer
    (insert string)
    (goto-char (point-min))
    (while (re-search-forward elpher-url-regex nil t)
      (let ((page (elpher-make-page (substring-no-properties (match-string 0))
                                    (elpher-address-from-url (match-string 0)))))
        (make-text-button (match-beginning 0)
                          (match-end 0)
                          'elpher-page  page
                          'action #'elpher-click-link
                          'follow-link t
                          'help-echo #'elpher--page-button-help
                          'face 'button)))
    (buffer-string)))

(defconst elpher-ansi-regex "\x1b\\[[^m]*m"
  "Incomplete regexp used to strip out some troublesome ANSI escape sequences.")

(defun elpher-process-text-for-display (string)
  "Perform any desired processing of STRING prior to display as text.
Currently includes buttonifying URLs and processing ANSI escape codes."
  (elpher-buttonify-urls (if elpher-filter-ansi-from-text
                             (elpher-color-filter-apply string)
                           (elpher-color-apply string))))

(defun elpher-render-text (data &optional _mime-type-string)
  "Render DATA as text.  MIME-TYPE-STRING is unused."
  (elpher-with-clean-buffer
   (if (not data)
       t
     (insert (elpher-process-text-for-display (elpher-preprocess-text-response data)))
     (elpher-cache-content
      (elpher-page-address elpher-current-page)
      (buffer-string)))))

;; Image retrieval

(defun elpher-render-image (data &optional _mime-type-string)
  "Display DATA as image.  MIME-TYPE-STRING is unused."
  (if (not data)
      nil
    (if (display-images-p)
        (progn
          (let ((image (create-image
                        data
                        nil t)))
            (elpher-with-clean-buffer
             (insert-image image)
             (elpher-restore-pos))))
      (elpher-render-download data))))

;; Search retrieval and rendering

(defun elpher-get-gopher-query-page (renderer)
  "Getter for gopher addresses requiring input.
The response is rendered using the rendering function RENDERER."
  (let* ((address (elpher-page-address elpher-current-page))
         (content (elpher-get-cached-content address))
         (aborted t))
    (if (and content (funcall renderer nil))
        (elpher-with-clean-buffer
         (insert content)
         (elpher-restore-pos)
         (message "Displaying cached search results.  Reload to perform a new search."))
      (unwind-protect
          (let* ((query-string (read-string "Query: "))
                 (query-selector (concat (elpher-gopher-address-selector address) "\t" query-string))
                 (search-address (elpher-make-gopher-address ?1
                                                             query-selector
                                                             (elpher-address-host address)
                                                             (elpher-address-port address)
                                                             (equal (elpher-address-type address) "gophers"))))
            (setq aborted nil)

            (elpher-with-clean-buffer
             (insert "LOADING RESULTS... (use 'u' to cancel)"))
            (elpher-get-gopher-response search-address renderer))
        (if aborted
            (elpher-visit-previous-page))))))

;; Raw server response rendering

(defun elpher-render-raw (data &optional mime-type-string)
  "Display raw DATA in buffer.  MIME-TYPE-STRING is also displayed if provided."
  (if (not data)
      nil
    (elpher-with-clean-buffer
     (when mime-type-string
       (insert "MIME type specified by server: '" mime-type-string "'\n"))
     (insert data)
     (goto-char (point-min)))
    (message "Displaying raw server response.  Reload or redraw to return to standard view.")))

;; File save "rendering"

(defun elpher-render-download (data &optional _mime-type-string)
  "Save DATA to file.  MIME-TYPE-STRING is unused."
  (if (not data)
      nil
    (let* ((address (elpher-page-address elpher-current-page))
           (selector (if (elpher-address-gopher-p address)
                         (elpher-gopher-address-selector address)
                       (elpher-address-filename address))))
      (elpher-visit-previous-page) ; Do first in case of non-local exits.
      (let* ((filename-proposal (file-name-nondirectory selector))
             (filename (read-file-name "Download complete. Save file as: "
                                       nil nil nil
                                       (if (> (length filename-proposal) 0)
                                           filename-proposal
                                         "download.file"))))
        (let ((coding-system-for-write 'binary))
          (with-temp-file filename
            (insert data)))
        (message (format "Saved to file %s." filename))))))

;; HTML rendering

(defun elpher-render-html (data &optional _mime-type-string)
  "Render DATA as HTML using shr.  MIME-TYPE-STRING is unused."
  (elpher-with-clean-buffer
   (if (not data)
       t
     (let ((dom (with-temp-buffer
                  (insert data)
                  (libxml-parse-html-region (point-min) (point-max)))))
       (shr-insert-document dom)))))

;; Gemini page retrieval

(defvar elpher-gemini-redirect-chain)

(defun elpher-get-gemini-response (address renderer)
  "Get response string from gemini server at ADDRESS and render using RENDERER."
  (elpher-get-host-response address 1965
                            (concat (elpher-address-to-url address) "\r\n")
                            (lambda (response-string)
                              (elpher-process-gemini-response response-string renderer))
                            'gemini))

(defun elpher-parse-gemini-response (response)
  "Parse the RESPONSE string and return a list of components.
The list is of the form (code meta body).  A response of nil implies
that the response was malformed."
  (let ((header-end-idx (string-match "\r\n" response)))
    (if header-end-idx
        (let ((header (string-trim (substring response 0 header-end-idx)))
              (body (substring response (+ header-end-idx 2))))
          (if (>= (length header) 2)
              (let ((code (substring header 0 2))
                    (meta (string-trim (substring header 2))))
                (list code meta body))
            (error "Malformed response: No response status found in header %s" header)))
      (error "Malformed response: No CRLF-delimited header found in response %s" response))))

(defun elpher-process-gemini-response (response-string renderer)
  "Process the gemini response RESPONSE-STRING and pass the result to RENDERER."
  (let ((response-components (elpher-parse-gemini-response response-string)))
    (let ((response-code (elt response-components 0))
          (response-meta (elt response-components 1))
          (response-body (elt response-components 2)))
      (pcase (elt response-code 0)
        (?1 ; Input required
         (elpher-with-clean-buffer
          (insert "Gemini server is requesting input."))
         (let* ((query-string
                 (if (eq (elt response-code 1) ?1)
                     (read-passwd (concat response-meta ": "))
                   (read-string (concat response-meta ": "))))
                (query-address (seq-copy (elpher-page-address elpher-current-page)))
                (old-fname (url-filename query-address)))
           (setf (url-filename query-address)
                 (concat old-fname "?" (url-build-query-string `((,query-string)))))
           (elpher-get-gemini-response query-address renderer)))
        (?2 ; Normal response
         (funcall renderer response-body response-meta))
        (?3 ; Redirect
         (message "Following redirect to %s" response-meta)
         (if (>= (length elpher-gemini-redirect-chain) 5)
             (error "More than 5 consecutive redirects followed"))
         (let ((redirect-address (elpher-address-from-gemini-url response-meta)))
           (if (member redirect-address elpher-gemini-redirect-chain)
               (error "Redirect loop detected"))
           (if (not (string= (elpher-address-protocol redirect-address)
                             "gemini"))
               (error "Server tried to automatically redirect to non-gemini URL: %s"
                      response-meta))
           (elpher-page-set-address elpher-current-page redirect-address)
           (add-to-list 'elpher-gemini-redirect-chain redirect-address)
           (elpher-get-gemini-response redirect-address renderer)))
        (?4 ; Temporary failure
         (error "Gemini server reports TEMPORARY FAILURE for this request: %s %s"
                response-code response-meta))
        (?5 ; Permanent failure
         (error "Gemini server reports PERMANENT FAILURE for this request: %s %s"
                response-code response-meta))
        (?6 ; Client certificate required
         (elpher-with-clean-buffer
          (if elpher-client-certificate
              (insert "Gemini server does not recognise the provided TLS certificate:\n\n")
            (insert "Gemini server is requesting a valid TLS certificate:\n\n"))
          (auto-fill-mode 1)
          (elpher-gemini-insert-text response-meta))
         (let ((chosen-certificate (elpher-choose-client-certificate)))
           (unless chosen-certificate
             (error "Gemini server requires a client certificate and none was provided"))
           (setq elpher-client-certificate chosen-certificate))
         (elpher-with-clean-buffer)
         (elpher-get-gemini-response (elpher-page-address elpher-current-page) renderer))
        (_other
         (error "Gemini server response unknown: %s %s"
                response-code response-meta))))))

(unless (fboundp 'read-answer)
  (defun read-answer (question answers)
    "Backfill for the new read-answer code."
    (completing-read question (mapcar 'identity answers))))

(defun elpher-choose-client-certificate ()
  "Prompt for a client certificate to use to establish a TLS connection."
  (let* ((read-answer-short t))
    (pcase (read-answer "What do you want to do? "
                        '(("throwaway" ?t
                           "generate and use throw-away certificate")
                          ("persistent" ?p
                           "generate new or use existing persistent certificate")
                          ("abort" ?a
                           "stop immediately")))
      ("throwaway"
       (setq elpher-client-certificate (elpher-generate-throwaway-certificate)))
      ("persistent"
       (let* ((existing-certificates (elpher-list-existing-certificates))
              (file-base (completing-read
                          "Nickname for new or existing certificate (autocompletes, empty response aborts): "
                          existing-certificates)))
         (if (string-empty-p (string-trim file-base))
             nil
           (if (member file-base existing-certificates)
               (setq elpher-client-certificate
                     (elpher-get-existing-certificate file-base))
             (pcase (read-answer "Generate new certificate or install externally-generated one? "
                                 '(("new" ?n
                                    "generate new certificate")
                                   ("install" ?i
                                    "install existing certificate")
                                   ("abort" ?a
                                    "stop immediately")))
               ("new"
                (let ((common-name (read-string "Common Name field for new certificate: "
                                                file-base)))
                  (message "New key and self-signed certificate written to %s"
                           elpher-certificate-directory)
                  (elpher-generate-persistent-certificate file-base common-name)))
               ("install"
                (let* ((cert-file (read-file-name "Certificate file: " nil nil t))
                       (key-file (read-file-name "Key file: " nil nil t)))
                  (message "Key and certificate installed in %s for future use"
                           elpher-certificate-directory)
                  (elpher-install-and-use-existing-certificate key-file
                                                               cert-file
                                                               file-base)))
               ("abort" nil))))))
      ("abort" nil))))

(defun elpher-get-gemini-page (renderer)
  "Getter which retrieves and renders a Gemini page and renders it using RENDERER."
  (let* ((address (elpher-page-address elpher-current-page))
         (content (elpher-get-cached-content address)))
    (condition-case the-error
        (if (and content (funcall renderer nil))
            (elpher-with-clean-buffer
             (insert content)
             (elpher-restore-pos))
          (elpher-with-clean-buffer
           (insert "LOADING GEMINI... (use 'u' to cancel)\n"))
          (setq elpher-gemini-redirect-chain nil)
          (elpher-get-gemini-response address renderer))
      (error
       (elpher-network-error address the-error)))))

(defun elpher-render-gemini (body &optional mime-type-string)
  "Render gemini response BODY with rendering MIME-TYPE-STRING."
  (if (not body)
      t
    (let* ((mime-type-string* (if (or (not mime-type-string)
                                      (string-empty-p mime-type-string))
                                  "text/gemini; charset=utf-8"
                                mime-type-string))
           (mime-type-split (split-string mime-type-string* ";" t))
           (mime-type (string-trim (car mime-type-split)))
           (parameters (mapcar (lambda (s)
                                 (let ((key-val (split-string s "=")))
                                   (list (downcase (string-trim (car key-val)))
                                         (downcase (string-trim (cadr key-val))))))
                               (cdr mime-type-split))))
      (when (string-prefix-p "text/" mime-type)
        (setq body (decode-coding-string
                    body
                    (if (assoc "charset" parameters)
                        (intern (cadr (assoc "charset" parameters)))
                      'utf-8)))
        (setq body (replace-regexp-in-string "\r" "" body)))
      (pcase mime-type
        ((or "text/gemini" "")
         (elpher-render-gemini-map body parameters))
        ("text/html"
         (elpher-render-html body))
        ((pred (string-prefix-p "text/"))
         (elpher-render-gemini-plain-text body parameters))
        ((pred (string-prefix-p "image/"))
         (elpher-render-image body))
        (_other
         (elpher-render-download body))))))

(defun elpher-gemini-get-link-url (link-line)
  "Extract the url portion of LINK-LINE, a gemini map file link line.
Returns nil in the event that the contents of the line following the
=> prefix are empty."
  (let ((l (split-string (substring link-line 2))))
    (if l
        (string-trim (elt l 0))
      nil)))

(defun elpher-gemini-get-link-display-string (link-line)
  "Extract the display string portion of LINK-LINE, a gemini map file link line.
Returns the url portion in the event that the display-string portion is empty."
  (let* ((rest (string-trim (elt (split-string link-line "=>") 1)))
         (idx (string-match "[ \t]" rest)))
    (string-trim (if idx
                     (substring rest (+ idx 1))
                   rest))))

(defun elpher-collapse-dot-sequences (filename)
  "Collapse dot sequences in FILENAME.
For instance, the filename /a/b/../c/./d will reduce to /a/c/d"
  (let* ((path (split-string filename "/"))
         (path-reversed-normalized
          (seq-reduce (lambda (a b)
                        (cond ((and a (equal b "..") (cdr a)))
                              ((and (not a) (equal b "..")) a) ;leading .. are dropped
                              ((equal b ".") a)
                              (t (cons b a))))
                      path nil)))
    (string-join (reverse path-reversed-normalized) "/")))

(defun elpher-address-from-gemini-url (url)
  "Extract address from URL with defaults as per gemini map files.
While there's obviously some redundancy here between this function and
`elpher-address-from-url', gemini map file URLs require enough special
treatment that a separate function is warranted."
  (let ((address (url-generic-parse-url url))
        (current-address (elpher-page-address elpher-current-page)))
    (unless (and (url-type address) (not (url-fullness address))) ;avoid mangling mailto: urls
      (setf (url-fullness address) t)
      (if (url-host address) ;if there is an explicit host, filenames are absolute
          (if (string-empty-p (url-filename address))
              (setf (url-filename address) "/")) ;ensure empty filename is marked as absolute
        (setf (url-host address) (url-host current-address))
        (setf (url-port address) (url-port current-address))
        (unless (string-prefix-p "/" (url-filename address)) ;deal with relative links
          (setf (url-filename address)
                (concat (file-name-directory (url-filename current-address))
                        (url-filename address)))))
      (unless (url-type address)
        (setf (url-type address) "gemini"))
      (when (equal (url-type address) "gemini")
        (setf (url-filename address)
              (elpher-collapse-dot-sequences (url-filename address)))))
    (elpher-remove-redundant-ports address)))

(defun elpher-gemini-insert-link (link-line)
  "Insert link described by LINK-LINE into a text/gemini document."
  (let* ((url (elpher-gemini-get-link-url link-line))
         (display-string (elpher-gemini-get-link-display-string link-line))
         (address (elpher-address-from-gemini-url url))
         (type (if address (elpher-address-type address) nil))
         (type-map-entry (cdr (assoc type elpher-type-map))))
    (setq elpher--gemini-page-links (append elpher--gemini-page-links `(,address)))
    (when display-string
      (insert elpher-gemini-link-string)
      (if type-map-entry
          (let* ((face (elt type-map-entry 3))
                 (filtered-display-string (elpher-color-filter-apply display-string))
                 (page (elpher-make-page filtered-display-string address)))
            (insert-text-button filtered-display-string
                                'face face
                                'elpher-page page
                                'action #'elpher-click-link
                                'follow-link t
                                'help-echo #'elpher--page-button-help))
        (insert (propertize display-string 'face 'elpher-unknown)))
      (insert "\n"))))

(defun elpher-gemini-insert-header (header-line)
  "Insert header described by HEADER-LINE into a text/gemini document.
The gemini map file line describing the header is given
by HEADER-LINE."
  (when (string-match "^\\(#+\\)[ \t]*" header-line)
    (let* ((level (length (match-string 1 header-line)))
           (header (substring header-line (match-end 0)))
           (face (pcase level
                   (1 'elpher-gemini-heading1)
                   (2 'elpher-gemini-heading2)
                   (3 'elpher-gemini-heading3)
                   (_ 'default)))
<<<<<<< HEAD
	   (fill-column (if (display-graphic-p)
                            (/ (* fill-column
                                  (font-get (font-spec :name (face-font 'default)) :size))
                               (font-get (font-spec :name (face-font face)) :size))
                          fill-column)))
=======
           (fill-column (if (display-graphic-p)
                            (/ (* fill-column
                                  (font-get (font-spec :name (face-font 'default)) :size))
                               (font-get (font-spec :name (face-font face)) :size)) fill-column)))
      (setq elpher--gemini-page-headings (cons (cons header (point))
                                               elpher--gemini-page-headings))
>>>>>>> 4377906f
      (unless (display-graphic-p)
        (insert (make-string level ?#) " "))
      (insert (propertize header 'face face))
      (newline))))

(defun elpher-gemini-insert-text (text-line)
  "Insert a plain non-preformatted TEXT-LINE into a text/gemini document.
This function uses Emacs' auto-fill to wrap text sensibly to a maximum
width defined by `elpher-gemini-max-fill-width'."
  (string-match "\\(^[ \t]*\\)\\(\\*[ \t]+\\|>[ \t]*\\)?" text-line)
  (let* ((line-prefix (match-string 2 text-line))
         (processed-text-line
          (if line-prefix
              (cond ((string-prefix-p "*" line-prefix)
                     (concat
                      (replace-regexp-in-string "\\*"
                                                elpher-gemini-bullet-string
                                                (match-string 0 text-line))
                      (substring text-line (match-end 0))))
                    ((string-prefix-p ">" line-prefix)
                     (propertize text-line 'face 'elpher-gemini-quoted))
                    (t text-line))
            text-line))
         (adaptive-fill-mode t)
	 ;; fill-prefix is important for adaptive-fill-mode: without
	 ;; it, multi-line list items are not indented correct
         (fill-prefix (if (match-string 2 text-line)
                          (replace-regexp-in-string "[>\*]" " " (match-string 0 text-line))
                        nil)))
    (insert (elpher-process-text-for-display processed-text-line))
    (newline)))

(defun elpher-render-gemini-map (data _parameters)
  "Render DATA as a gemini map file, PARAMETERS is currently unused."
  (elpher-with-clean-buffer
   (setq elpher--gemini-page-headings nil)
   (let ((preformatted nil)
         (link-counter 1))
     (auto-fill-mode 1)
     (setq-local fill-column (min (window-width) elpher-gemini-max-fill-width))
     (setq elpher--gemini-page-links '())
     (dolist (line (split-string data "\n"))
       (cond
        ((string-prefix-p "```" line) (setq preformatted (not preformatted)))
        (preformatted (insert (elpher-process-text-for-display
                               (propertize line 'face 'elpher-gemini-preformatted))
                              "\n"))
        ((string-prefix-p "=>" line)
         (progn
           (if elpher-gemini-number-links
               (insert
                (concat
                 "["
                 (number-to-string link-counter)
                 "] ")))
           (setq link-counter (1+ link-counter))
           (elpher-gemini-insert-link line)))
        ((string-prefix-p "#" line) (elpher-gemini-insert-header line))
        (t (elpher-gemini-insert-text line)))))
   (setq elpher--gemini-page-headings (nreverse elpher--gemini-page-headings))
   (elpher-cache-content
    (elpher-page-address elpher-current-page)
    (buffer-string))
   (puthash
    (elpher-page-address elpher-current-page)
    elpher--gemini-page-links
    elpher--gemini-page-links-cache)))

(defun elpher-render-gemini-plain-text (data _parameters)
  "Render DATA as plain text file.  PARAMETERS is currently unused."
  (elpher-with-clean-buffer
   (insert (elpher-process-text-for-display data))
   (elpher-cache-content
    (elpher-page-address elpher-current-page)
    (buffer-string))))


;; Finger page connection

(defun elpher-get-finger-page (renderer)
  "Opens a finger connection to the current page address.
The result is rendered using RENDERER."
  (let* ((address (elpher-page-address elpher-current-page))
         (content (elpher-get-cached-content address)))
    (if (and content (funcall renderer nil))
        (elpher-with-clean-buffer
         (insert content)
         (elpher-restore-pos))
      (elpher-with-clean-buffer
       (insert "LOADING... (use 'u' to cancel)\n"))
      (condition-case the-error
          (let* ((kill-buffer-query-functions nil)
                 (user (let ((filename (elpher-address-filename address)))
                         (if (> (length filename) 1)
                             (substring filename 1)
                           (elpher-address-user address)))))
            (elpher-get-host-response address 79
                                      (concat user "\r\n")
                                      renderer))
        (error
         (elpher-network-error address the-error))))))


;; Telnet page connection

(defun elpher-get-telnet-page (renderer)
  "Opens a telnet connection to the current page address (RENDERER must be nil)."
  (when renderer
    (elpher-visit-previous-page)
    (error "Command not supported for telnet URLs"))
  (let* ((address (elpher-page-address elpher-current-page))
         (host (elpher-address-host address))
         (port (elpher-address-port address)))
    (elpher-visit-previous-page)
    (if (> port 0)
        (telnet host port)
      (telnet host))))


;; Other URL page opening

(defun elpher-get-other-url-page (renderer)
  "Getter which attempts to open the URL specified by the current page (RENDERER must be nil)."
  (when renderer
    (elpher-visit-previous-page)
    (error "Command not supported for general URLs"))
  (let* ((address (elpher-page-address elpher-current-page))
         (url (elpher-address-to-url address)))
    (progn
      (elpher-visit-previous-page) ; Do first in case of non-local exits.
      (message "Opening URL...")
      (if elpher-open-urls-with-eww
          (browse-web url)
        (browse-url url)))))


;; Start page page retrieval

(defun elpher-get-start-page (renderer)
  "Getter which displays the start page (RENDERER must be nil)."
  (when renderer
    (elpher-visit-previous-page)
    (error "Command not supported for start page"))
  (elpher-with-clean-buffer
   (insert "     --------------------------------------------\n"
           "           Elpher Gopher and Gemini Client       \n"
           "                   version " elpher-version "\n"
           "     --------------------------------------------\n"
           "\n"
           "Default bindings:\n"
           "\n"
           " - TAB/Shift-TAB: next/prev item on current page\n"
           " - RET/mouse-1: open item under cursor\n"
           " - m: select an item on current page by name (autocompletes)\n"
           " - u/mouse-3/U: return to previous page or to the start page\n"
           " - o/O: visit different selector or the root menu of the current server\n"
           " - g: go to a particular address (gopher, gemini, finger)\n"
           " - v: visit a numbered link on a gemini page\n"
           " - d/D: download item under cursor or current page\n"
           " - i/I: info on item under cursor or current page\n"
           " - c/C: copy URL representation of item under cursor or current page\n"
           " - a/A: bookmark the item under cursor or current page\n"
           " - B: list all bookmarks\n"
           " - h/H: show history of current buffer or for all buffers\n"
           " - r: redraw current page (using cached contents if available)\n"
           " - R: reload current page (regenerates cache)\n"
           " - S: set character coding system for gopher (default is to autodetect)\n"
           " - T: toggle TLS gopher mode\n"
           " - F: forget/discard current TLS client certificate\n"
           " - .: display the raw server response for the current page\n"
           "\n"
           "Start your exploration of gopher space and gemini:\n")
   (elpher-insert-index-record "Floodgap Systems Gopher Server"
                               (elpher-make-gopher-address ?1 "" "gopher.floodgap.com" 70))
   (elpher-insert-index-record "Project Gemini home page"
                               (elpher-address-from-url "gemini://gemini.circumlunar.space/"))
   (insert "\n"
           "Alternatively, select a search engine and enter some search terms:\n")
   (elpher-insert-index-record "Gopher Search Engine (Veronica-2)"
                               (elpher-make-gopher-address ?7 "/v2/vs" "gopher.floodgap.com" 70))
   (elpher-insert-index-record "Gemini Search Engine (geminispace.info)"
                               (elpher-address-from-url "gemini://geminispace.info/search"))
<<<<<<< HEAD
   (insert "\n"
           "This page contains your bookmarked sites (also visit with B):\n")
   (elpher-insert-index-record "Your Bookmarks" 'bookmarks)
=======
>>>>>>> 4377906f
   (insert "\n"
           "For Elpher release news or to leave feedback, visit:\n")
   (elpher-insert-index-record "The Elpher Project Page"
                               (elpher-make-gopher-address ?1
                                                           "/projects/elpher/"
                                                           "thelambdalab.xyz"
                                                           70))
   (insert "\n"
           "** Refer to the ")
   (let ((help-string "RET,mouse-1: Open Elpher info manual (if available)"))
     (insert-text-button "Elpher info manual"
                         'face 'link
                         'action (lambda (_)
                                   (interactive)
                                   (info "(elpher)"))
                         'follow-link t
                         'help-echo help-string))
   (insert " for the full documentation. **\n")
   (insert (propertize
            (concat "  (This should be available if you have installed Elpher using\n"
                    "   MELPA. Otherwise you will have to install the manual yourself.)\n")
            'face 'shadow))
   (elpher-restore-pos)))

;; History page retrieval

(defun elpher-history ()
  "Show the history of pages leading to the current page
in this buffer. Use \\[elpher-history-all] to see the entire history.
This is rendered using `elpher-get-history-page' via `elpher-type-map'."
  (interactive)
  (elpher-visit-page
   (elpher-make-page "Elpher History Page"
		     (elpher-make-special-address 'history))))

(defun elpher-history-all ()
  "Show the all the pages you've visited using Elpher.
Use \\[elpher-history] to see just the history for the current buffer.
This is rendered using `elpher-get-history-all-page' via `elpher-type-map'."
  (interactive)
  (elpher-visit-page 
   (elpher-make-page "Elpher History Of All Seen Pages"
		     (elpher-make-special-address 'history-all))))

(defun elpher-get-history-page (renderer)
  "Getter which displays the history page (RENDERER must be nil)."
  (when renderer
    (elpher-visit-previous-page)
    (error "Command not supported for history page"))
  (elpher-show-history elpher-history))

(defun elpher-get-history-all-page (renderer)
  "Getter which displays the history page (RENDERER must be nil)."
  (when renderer
    (elpher-visit-previous-page)
    (error "Command not supported for history page"))
  (elpher-show-history elpher-history-all))

(defun elpher-show-history (pages)
  "Show all PAGES in the Elpher buffer."
  (elpher-with-clean-buffer
   (if pages
       (dolist (page pages)
	 (when page
           (let ((display-string (elpher-page-display-string page))
		 (address (elpher-page-address page)))
             (elpher-insert-index-record display-string address))))
     (insert "No history items found.\n"))))

;;; Bookmarks

;; This code allows Elpher to use the standard Emacs bookmarks: `C-x r
;; m' to add a bookmark, `C-x r l' to list bookmarks (which is where
;; you can anotate bookmarks!), `C-x r b' to jump to a bookmark, and
;; so on. See the Bookmarks section in the Emacs info manual for more.

(defvar elpher-bookmark-link nil
  "Prefer bookmarking a link or the current page.
Bind this variable dynamically, or set it to t.
If you set it to t, the commands \\[bookmark-set-no-overwrite]
and \\[elpher-set-bookmark-no-overwrite] do the same thing.")

(defun elpher-bookmark-make-record ()
  "Return a bookmark record.
If `elpher-bookmark-link' is non-nil and point is on a link button,
return a bookmark record for that link. Otherwise, return a bookmark
record for the current elpher page."
  (let* ((button (and elpher-bookmark-link (button-at (point))))
	 (page (if button
		   (button-get button 'elpher-page)
		 elpher-current-page))
	 (address (elpher-page-address page))
	 (url (elpher-address-to-url address))
	 (display-string (elpher-page-display-string page))
	 (pos (if button nil (point))))
    (if (elpher-address-special-p address)
	(error "Cannot bookmark %s" display-string)
      `(,display-string
	(defaults . (,display-string))
	(position . ,pos)
	(location . ,url)
	(handler . elpher-bookmark-jump)))))

;;;###autoload
(defun elpher-bookmark-jump (bookmark)
  "Go to a particular BOOKMARK."
  (let* ((url (cdr (assq 'location bookmark))))
    (elpher-go url)))

(defun elpher-set-bookmark-no-overwrite ()
  "Bookmark the link at point.
To bookmark the current page, use \\[bookmark-set-no-overwrite]."
  (interactive)
  (let ((elpher-bookmark-link t))
    (bookmark-set-no-overwrite)))

(defun elpher-bookmark-import (file)
  "Import Elpher bookmarks into Emacs bookmarks."
  (interactive (list (if (and (boundp 'elpher-bookmarks-file)
			      (file-readable-p elpher-bookmarks-file))
			 elpher-bookmarks-file
		       (read-file-name "Old Elpher bookmarks: "
				       user-emacs-directory nil t
				       "elpher-bookmarks"))))
  (require 'bookmark)
  (dolist (bookmark (with-temp-buffer
		      (insert-file-contents file)
		      (read (current-buffer))))
    (let* ((display-string (car bookmark))
           (url (cadr bookmark))
	   (record `(,display-string
		     (location . ,url)
		     (handler . elpher-bookmark-jump))))
      (bookmark-store display-string (cdr record) t)))
  (bookmark-save))

;;; Integrations
;;

;;; Org

;; Avoid byte compilation warnings.
(eval-when-compile
  (declare-function org-link-store-props "ol")
  (declare-function org-link-set-parameters "ol"))

(defun elpher-org-export-link (link description format protocol)
  "Export a LINK with DESCRIPTION for the given PROTOCOL and FORMAT.

FORMAT is an Org export backend.  DESCRIPTION may be nil.  PROTOCOL may be one
of gemini, gopher or finger."
  (let* ((url (if (equal protocol "elpher")
                  (string-remove-prefix "elpher:" link)
                (format "%s:%s" protocol link)))
         (desc (or description url)))
    (pcase format
      (`gemini (format "=> %s %s" url desc))
      (`html (format "<a href=\"%s\">%s</a>" url desc))
      (`latex (format "\\href{%s}{%s}" url desc))
      (_ (if (not description)
             url
           (format "%s (%s)" desc url))))))

(defun elpher-org-store-link ()
  "Store link to an `elpher' page in Org."
  (when (eq major-mode 'elpher-mode)
    (let* ((url (elpher-info-current))
           (desc (car elpher-current-page))
           (protocol (cond
                      ((string-prefix-p "gemini:" url) "gemini")
                      ((string-prefix-p "gopher:" url) "gopher")
                      ((string-prefix-p "finger:" url) "finger")
                      (t "elpher"))))
      (when (equal "elpher" protocol)
        ;; Weird link. Or special inner link?
        (setq url (concat "elpher:" url)))
      (org-link-store-props :type protocol :link url :description desc)
      t)))

(defun elpher-org-follow-link (link protocol)
  "Visit a LINK for the given PROTOCOL.

PROTOCOL may be one of gemini, gopher or finger.  This method also
supports the old protocol elpher, where the link is self-contained."
  (let ((url (if (equal protocol "elpher")
                 (string-remove-prefix "elpher:" link)
               (format "%s:%s" protocol link))))
    (elpher-go url)))

(with-eval-after-load 'org
  (org-link-set-parameters
   "elpher"
   :store #'elpher-org-store-link
   :export (lambda (link description format _plist)
             (elpher-org-export-link link description format "elpher"))
   :follow (lambda (link _arg) (elpher-org-follow-link link "elpher")))
  (org-link-set-parameters
   "gemini"
   :export (lambda (link description format _plist)
             (elpher-org-export-link link description format "gemini"))
   :follow (lambda (link _arg) (elpher-org-follow-link link "gemini")))
  (org-link-set-parameters
   "gopher"
   :export (lambda (link description format _plist)
             (elpher-org-export-link link description format "gopher"))
   :follow (lambda (link _arg) (elpher-org-follow-link link "gopher")))
  (org-link-set-parameters
   "finger"
   :export (lambda (link description format _plist)
             (elpher-org-export-link link description format "finger"))
   :follow (lambda (link _arg) (elpher-org-follow-link link "finger"))))

;;; Browse URL

;; Avoid byte compilation warnings.
(eval-when-compile
  (defvar thing-at-point-uri-schemes))

;;;###autoload
(defun elpher-browse-url-elpher (url &rest _args)
  "Browse URL using Elpher.  This function is used by `browse-url'."
  (interactive (browse-url-interactive-arg "Elpher URL: "))
  (elpher-go url))

;; Use elpher to open gopher, finger and gemini links
;; For recent version of `browse-url' package
(if (boundp 'browse-url-default-handlers)
    (add-to-list
     'browse-url-default-handlers
     '("^\\(gopher\\|finger\\|gemini\\)://" . elpher-browse-url-elpher))
  ;; Patch `browse-url-browser-function' for older ones. The value of
  ;; that variable is `browse-url-default-browser' by default, so
  ;; that's the function that gets advised.
  (advice-add browse-url-browser-function :before-while
              (lambda (url &rest _args)
		"Handle gemini, gopher, and finger schemes using Elpher."
                (let ((scheme (downcase (car (split-string url ":" t)))))
                  (if (member scheme '("gemini" "gopher" "finger"))
                      ;; `elpher-go' always returns nil, which will stop the
                      ;; advice chain here in a before-while
                      (elpher-go url)
                    ;; chain must continue, then return t.
                    t)))))

;; Register "gemini://" as a URI scheme so `browse-url' does the right thing
(with-eval-after-load 'thingatpt
  (add-to-list 'thing-at-point-uri-schemes "gemini://"))

;;; Mu4e:

(eval-when-compile
  (defvar mu4e~view-beginning-of-url-regexp))

(with-eval-after-load 'mu4e-view
  ;; Make mu4e aware of the gemini world
  (setq mu4e~view-beginning-of-url-regexp
        "\\(?:https?\\|gopher\\|finger\\|gemini\\)://\\|mailto:"))

;;; Interactive procedures
;;

(defun elpher-next-link ()
  "Move point to the next link on the current page."
  (interactive)
  (forward-button 1))

(defun elpher-prev-link ()
  "Move point to the previous link on the current page."
  (interactive)
  (backward-button 1))

(defun elpher-follow-current-link ()
  "Open the link or url at point."
  (interactive)
  (push-button))

;;;###autoload
(defun elpher-go (host-or-url)
  "Go to a particular gopher site HOST-OR-URL.
When run interactively HOST-OR-URL is read from the minibuffer."
  (interactive "sGopher or Gemini URL: ")
  (let* ((cleaned-host-or-url (string-trim host-or-url))
         (address (elpher-address-from-url cleaned-host-or-url))
         (page (elpher-make-page cleaned-host-or-url address)))
    (switch-to-buffer elpher-buffer-name)
    (elpher-with-clean-buffer
     (elpher-visit-page page))
    nil))

(defun elpher-go-current ()
  "Go to a particular site read from the minibuffer, initialized with the current URL."
  (interactive)
  (let ((address (elpher-page-address elpher-current-page)))
    (let ((url (read-string "Gopher or Gemini URL: "
                            (unless (elpher-address-special-p address)
                              (elpher-address-to-url address)))))
      (elpher-visit-page (elpher-make-page url (elpher-address-from-url url))))))

(defun elpher-visit-gemini-numbered-link (n)
  "Visit link designated by a number N."
  (interactive "nLink number: ")
  (if (or (> n (length elpher--gemini-page-links))
          (< n 1))
      (user-error "Invalid link number"))
  (let ((address (nth (1- n) elpher--gemini-page-links)))
    (elpher-go (url-recreate-url address))))

(defun elpher-redraw ()
  "Redraw current page."
  (interactive)
  (elpher-visit-page elpher-current-page))

(defun elpher-reload ()
  "Reload current page."
  (interactive)
  (elpher-reload-current-page))

(defun elpher-toggle-tls ()
  "Toggle TLS encryption mode for gopher."
  (interactive)
  (setq elpher-use-tls (not elpher-use-tls))
  (if elpher-use-tls
      (if (gnutls-available-p)
          (message "TLS gopher mode enabled.  (Will not affect current page until reload.)")
        (setq elpher-use-tls nil)
        (error "Cannot enable TLS gopher mode: GnuTLS not available"))
    (message "TLS gopher mode disabled.  (Will not affect current page until reload.)")))

(defun elpher-view-raw ()
  "View raw server response for current page."
  (interactive)
  (if (elpher-address-special-p (elpher-page-address elpher-current-page))
      (error "This page was not generated by a server")
    (elpher-visit-page elpher-current-page
                       #'elpher-render-raw)))

(defun elpher-back ()
  "Go to previous site."
  (interactive)
  (elpher-visit-previous-page))

(defun elpher-back-to-start ()
  "Go all the way back to the start page."
  (interactive)
  (setq-local elpher-current-page nil)
  (setq-local elpher-history nil)
  (elpher-visit-page (elpher-make-start-page)))

(defun elpher-download ()
  "Download the link at point."
  (interactive)
  (let ((button (button-at (point))))
    (if button
        (let ((page (button-get button 'elpher-page)))
          (if (elpher-address-special-p (elpher-page-address page))
              (error "Cannot download %s"
                     (elpher-page-display-string page))
            (elpher-visit-page (button-get button 'elpher-page)
                               #'elpher-render-download)))
      (error "No link selected"))))

(defun elpher-download-current ()
  "Download the current page."
  (interactive)
  (if (elpher-address-special-p (elpher-page-address elpher-current-page))
      (error "Cannot download %s"
             (elpher-page-display-string elpher-current-page))
    (elpher-visit-page (elpher-make-page
                        (elpher-page-display-string elpher-current-page)
                        (elpher-page-address elpher-current-page))
                       #'elpher-render-download
                       t)))

(defun elpher-build-link-map ()
  "Build alist mapping link names to destination pages in current buffer."
  (let ((link-map nil)
        (b (next-button (point-min) t)))
    (while b
      (push (cons (button-label b) b) link-map)
      (setq b (next-button (button-start b))))
    link-map))

(defun elpher-jump ()
  "Select a directory entry by name.  Similar to the info browser (m)enu command."
  (interactive)
  (let* ((link-map (elpher-build-link-map)))
    (if link-map
        (let ((key (let ((completion-ignore-case t))
                     (completing-read "Directory item/link: "
                                      link-map nil t))))
          (if (and key (> (length key) 0))
              (let ((b (cdr (assoc key link-map))))
                (goto-char (button-start b))
                (button-activate b)))))))

(defun elpher-root-dir ()
  "Visit root of current server."
  (interactive)
  (let ((address (elpher-page-address elpher-current-page)))
    (if (not (elpher-address-special-p address))
        (if (or (member (url-filename address) '("/" ""))
                (and (elpher-address-gopher-p address)
                     (= (length (elpher-gopher-address-selector address)) 0)))
            (error "Already at root directory of current server")
          (let ((address-copy (elpher-address-from-url
                               (elpher-address-to-url address))))
            (setf (url-filename address-copy) "")
            (elpher-go (elpher-address-to-url address-copy))))
      (error "Command invalid for %s" (elpher-page-display-string elpher-current-page)))))

(defun elpher-info-page (page)
  "Display information on PAGE."
  (let ((display-string (elpher-page-display-string page))
        (address (elpher-page-address page)))
    (if (elpher-address-special-p address)
        (message "Special page: %s" display-string)
      (message "%s" (elpher-address-to-url address)))))

(defun elpher-info-link ()
  "Display information on page corresponding to link at point."
  (interactive)
  (let ((button (button-at (point))))
    (if button
        (elpher-info-page (button-get button 'elpher-page))
      (error "No item selected"))))

(defun elpher-info-current ()
  "Display information on current page."
  (interactive)
  (elpher-info-page elpher-current-page))

(defun elpher-copy-page-url (page)
  "Copy URL representation of address of PAGE to `kill-ring'."
  (let ((address (elpher-page-address page)))
    (if (elpher-address-special-p address)
        (error (format "Cannot represent %s as URL" (elpher-page-display-string page)))
      (let ((url (elpher-address-to-url address)))
        (message "Copied \"%s\" to kill-ring/clipboard." url)
        (kill-new url)))))

(defun elpher-copy-link-url ()
  "Copy URL of item at point to `kill-ring'."
  (interactive)
  (let ((button (button-at (point))))
    (if button
        (elpher-copy-page-url (button-get button 'elpher-page))
      (error "No item selected"))))

(defun elpher-copy-current-url ()
  "Copy URL of current page to `kill-ring'."
  (interactive)
  (elpher-copy-page-url elpher-current-page))

(defun elpher-set-gopher-coding-system ()
  "Specify an explicit character coding system for gopher selectors."
  (interactive)
  (let ((system (read-coding-system "Set coding system to use for gopher (default is to autodetect): " nil)))
    (setq elpher-user-coding-system system)
    (if system
        (message "Gopher coding system fixed to %s. (Reload to see effect)." system)
      (message "Gopher coding system set to autodetect. (Reload to see effect)."))))


;;; Mode and keymap
;;

(defvar elpher-mode-map
  (let ((map (make-sparse-keymap)))
    (define-key map (kbd "TAB") 'elpher-next-link)
    (define-key map (kbd "<backtab>") 'elpher-prev-link)
    (define-key map (kbd "C-M-i") 'elpher-prev-link)
    (define-key map (kbd "u") 'elpher-back)
    (define-key map (kbd "U") 'elpher-back-to-start)
    (define-key map [mouse-3] 'elpher-back)
    (define-key map (kbd "O") 'elpher-root-dir)
    (define-key map (kbd "g") 'elpher-go)
    (define-key map (kbd "o") 'elpher-go-current)
    (define-key map (kbd "h") 'elpher-history)
    (define-key map (kbd "H") 'elpher-history-all)
    (define-key map (kbd "r") 'elpher-redraw)
    (define-key map (kbd "R") 'elpher-reload)
    (define-key map (kbd "T") 'elpher-toggle-tls)
    (define-key map (kbd ".") 'elpher-view-raw)
    (define-key map (kbd "d") 'elpher-download)
    (define-key map (kbd "D") 'elpher-download-current)
    (define-key map (kbd "m") 'elpher-jump)
    (define-key map (kbd "i") 'elpher-info-link)
    (define-key map (kbd "I") 'elpher-info-current)
    (define-key map (kbd "c") 'elpher-copy-link-url)
    (define-key map (kbd "C") 'elpher-copy-current-url)
    (define-key map (kbd "a") 'elpher-set-bookmark-no-overwrite)
    (define-key map (kbd "A") 'bookmark-set-no-overwrite)
    (define-key map (kbd "B") 'bookmark-bmenu-list)
    (define-key map (kbd "S") 'elpher-set-gopher-coding-system)
    (define-key map (kbd "F") 'elpher-forget-current-certificate)
    (define-key map (kbd "v") 'elpher-visit-gemini-numbered-link)
    (when (fboundp 'evil-define-key*)
      (evil-define-key*
       'motion map
       (kbd "TAB") 'elpher-next-link
       (kbd "C-") 'elpher-follow-current-link
       (kbd "C-t") 'elpher-back
       (kbd "u") 'elpher-back
       (kbd "-") 'elpher-back
       (kbd "^") 'elpher-back
       (kbd "U") 'elpher-back-to-start
       [mouse-3] 'elpher-back
       (kbd "o") 'elpher-go
       (kbd "O") 'elpher-go-current
       (kbd "r") 'elpher-redraw
       (kbd "R") 'elpher-reload
       (kbd "T") 'elpher-toggle-tls
       (kbd ".") 'elpher-view-raw
       (kbd "d") 'elpher-download
       (kbd "D") 'elpher-download-current
       (kbd "J") 'elpher-jump
       (kbd "i") 'elpher-info-link
       (kbd "I") 'elpher-info-current
       (kbd "c") 'elpher-copy-link-url
       (kbd "C") 'elpher-copy-current-url
       (kbd "a") 'elpher-set-bookmark-no-overwrite
       (kbd "A") 'bookmark-set-no-overwrite
       (kbd "B") 'bookmark-bmenu-list
       (kbd "S") 'elpher-set-gopher-coding-system
       (kbd "F") 'elpher-forget-current-certificate
       (kbd "v") 'elpher-visit-gemini-numbered-link))
    map)
  "Keymap for gopher client.")

(define-derived-mode elpher-mode special-mode "elpher"
  "Major mode for elpher, an elisp gopher client.

This mode is automatically enabled by the interactive
functions which initialize the client, namely
`elpher', and `elpher-go'."
  (setq-local elpher--gemini-page-headings nil)
  (setq-local elpher-current-page nil)
  (setq-local elpher-history nil)
  (setq-local elpher-buffer-name (buffer-name))
  (setq-local bookmark-make-record-function #'elpher-bookmark-make-record)
  (setq-local imenu-create-index-function #'elpher--gemini-page-headings))

(when (fboundp 'evil-set-initial-state)
  (evil-set-initial-state 'elpher-mode 'motion))


;;; Main start procedure
;;

;;;###autoload
(defun elpher (&optional arg)
  "Start elpher with default landing page.
The buffer used for Elpher sessions is determined by the value of
‘elpher-buffer-name’.  If there is already an Elpher session active in
that buffer, Emacs will simply switch to it.  Otherwise, a new session
will begin.  A numeric prefix ARG (as in ‘\\[universal-argument] 42
\\[execute-extended-command] elpher RET’) switches to the session with
that number, creating it if necessary.  A non numeric prefix ARG means
to create a new session.  Returns the buffer selected (or created)."
  (interactive "P")
  (let* ((name (default-value 'elpher-buffer-name))
         (buf (cond ((numberp arg)
                     (get-buffer-create (format "%s<%d>" name arg)))
                    (arg
                     (generate-new-buffer name))
                    (t
                     (get-buffer-create name)))))
    (pop-to-buffer-same-window buf)
    (unless (buffer-modified-p)
      (elpher-mode)
      (elpher-visit-page (elpher-make-start-page))
      "Started Elpher."))); Otherwise (elpher) evaluates to start page string.

;;; elpher.el ends here<|MERGE_RESOLUTION|>--- conflicted
+++ resolved
@@ -15,15 +15,11 @@
 ;; Copyright (C) 2020 Koushk Roy <kroy@twilio.com>
 ;; Copyright (C) 2020 Vee <vee@vnsf.xyz>
 ;; Copyright (C) 2020 Simon South <simon@simonsouth.net>
-;; Copyright (C) 2019-2020 Tim Vaughan <plugd@thelambdalab.xyz>
+;; Copyright (C) 2019-2021 Tim Vaughan <plugd@thelambdalab.xyz>
 
 ;; Author: Tim Vaughan <plugd@thelambdalab.xyz>
 ;; Created: 11 April 2019
-<<<<<<< HEAD
-;; Version: 2.10.3
-=======
 ;; Version: 2.11.0
->>>>>>> 4377906f
 ;; Keywords: comm gopher
 ;; Homepage: https://alexschroeder.ch/cgit/elpher
 ;; Package-Requires: ((emacs "27.1"))
@@ -106,11 +102,7 @@
 ;;; Global constants
 ;;
 
-<<<<<<< HEAD
-(defconst elpher-version "2.10.3"
-=======
 (defconst elpher-version "2.11.0"
->>>>>>> 4377906f
   "Current version of elpher.")
 
 (defconst elpher-margin-width 6
@@ -610,17 +602,6 @@
 
 (defmacro elpher-with-clean-buffer (&rest args)
   "Evaluate ARGS with a clean *elpher* buffer as current."
-<<<<<<< HEAD
-  (declare (debug (body)))
-  (list 'with-current-buffer "*elpher*"
-        '(elpher-mode)
-        (append (list 'let '((inhibit-read-only t))
-                      '(setq-local network-security-level
-                                   (default-value 'network-security-level))
-                      '(erase-buffer)
-                      '(elpher-update-header))
-                args)))
-=======
   `(with-current-buffer elpher-buffer-name
      (unless (eq major-mode 'elpher-mode)
        ;; avoid resetting buffer-local variables
@@ -631,7 +612,6 @@
        (erase-buffer)
        (elpher-update-header)
        ,@args)))
->>>>>>> 4377906f
 
 (defun elpher-buffer-message (string &optional line)
   "Replace first line in elpher buffer with STRING.
@@ -1492,20 +1472,12 @@
                    (2 'elpher-gemini-heading2)
                    (3 'elpher-gemini-heading3)
                    (_ 'default)))
-<<<<<<< HEAD
-	   (fill-column (if (display-graphic-p)
-                            (/ (* fill-column
-                                  (font-get (font-spec :name (face-font 'default)) :size))
-                               (font-get (font-spec :name (face-font face)) :size))
-                          fill-column)))
-=======
            (fill-column (if (display-graphic-p)
                             (/ (* fill-column
                                   (font-get (font-spec :name (face-font 'default)) :size))
                                (font-get (font-spec :name (face-font face)) :size)) fill-column)))
       (setq elpher--gemini-page-headings (cons (cons header (point))
                                                elpher--gemini-page-headings))
->>>>>>> 4377906f
       (unless (display-graphic-p)
         (insert (make-string level ?#) " "))
       (insert (propertize header 'face face))
@@ -1688,12 +1660,6 @@
                                (elpher-make-gopher-address ?7 "/v2/vs" "gopher.floodgap.com" 70))
    (elpher-insert-index-record "Gemini Search Engine (geminispace.info)"
                                (elpher-address-from-url "gemini://geminispace.info/search"))
-<<<<<<< HEAD
-   (insert "\n"
-           "This page contains your bookmarked sites (also visit with B):\n")
-   (elpher-insert-index-record "Your Bookmarks" 'bookmarks)
-=======
->>>>>>> 4377906f
    (insert "\n"
            "For Elpher release news or to leave feedback, visit:\n")
    (elpher-insert-index-record "The Elpher Project Page"
